"""This is a script to run the model of TurbidityCurrent2D
"""
import os
os.environ['MKL_NUM_THREADS'] = '6'
os.environ['OMP_NUM_THREADS'] = '6'
import numpy as np
from turb2d import create_topography
from turb2d import create_init_flow_region, create_topography_from_geotiff
from landlab import RasterModelGrid
from turb2d import TurbidityCurrent2D
import time
from landlab import FIXED_GRADIENT_BOUNDARY, FIXED_VALUE_BOUNDARY
from tqdm import tqdm

# grid = create_topography(
#     length=8000,
#     width=2000,
#     spacing=10,
#     slope_outside=0.2,
#     slope_inside=0.05,
#     slope_basin_break=1000,  #2000
#     canyon_basin_break=1200,  #2200
#     canyon_center=1000,
#     canyon_half_width=100,
# )
grid = create_topography_from_geotiff('depth500.tif',
                                      xlim=[200, 800],
                                      ylim=[400, 1200],
                                      spacing=500)

grid.status_at_node[grid.nodes_at_top_edge] = FIXED_GRADIENT_BOUNDARY
grid.status_at_node[grid.nodes_at_bottom_edge] = FIXED_GRADIENT_BOUNDARY
grid.status_at_node[grid.nodes_at_left_edge] = FIXED_GRADIENT_BOUNDARY
grid.status_at_node[grid.nodes_at_right_edge] = FIXED_GRADIENT_BOUNDARY

# inlet = np.where((grid.x_of_node > 800)
#                  & (grid.x_of_node < 1200) & (grid.y_of_node > 4970))
# inlet_link = np.where((grid.x_of_link > 800) & (grid.x_of_link < 1200)
#                       & (grid.y_of_link > 4970))

# grid.at_node['flow__depth'][inlet] = 30.0
# grid.at_node['flow__sediment_concentration'][inlet] = 0.01
# grid.at_node['flow__horizontal_velocity_at_node'][inlet] = 0.0
# grid.at_node['flow__vertical_velocity_at_node'][inlet] = -3.0
# grid.at_link['flow__horizontal_velocity'][inlet_link] = 0.0
# grid.at_link['flow__vertical_velocity'][inlet_link] = -3.0

# create_init_flow_region(
#     grid,
#     initial_flow_concentration=0.01,
#     initial_flow_thickness=100,
#     initial_region_radius=100,
#     initial_region_center=[1000, 4000],
# )

create_init_flow_region(
    grid,
    initial_flow_concentration=0.01,
    initial_flow_thickness=200,
    initial_region_radius=30000,
    initial_region_center=[100000, 125000],
)

# making turbidity current object
<<<<<<< HEAD
tc = TurbidityCurrent2D(grid,
                        Cf=0.004,
                        alpha=0.05,
                        kappa=0.001,
                        Ds=80 * 10**-6,
                        h_init=0.0000,
                        h_w=0.01,
                        C_init=0.0000,
                        implicit_num=30,
                        r0=1.5)
=======
tc = TurbidityCurrent2D(
    grid,
    Cf=0.004,
    alpha=0.2,
    kappa=0.01,
    Ds=80 * 10**-6,
    h_init=0.0,
    p_w=10**(-5),
    C_init=0.0,
    implicit_num=100,
    r0=1.5,
    water_entrainment=False,
    suspension=True,
)
>>>>>>> 7605d161

# start calculation
t = time.time()
tc.save_nc('tc{:04d}.nc'.format(0))
Ch_init = np.sum(tc.Ch)
<<<<<<< HEAD
last = 100

for i in range(1, last + 1):
    tc.run_one_step(dt=20.0)
=======
last = 300

for i in tqdm(range(1, last + 1), disable=False):
    tc.run_one_step(dt=100.0)
>>>>>>> 7605d161
    tc.save_nc('tc{:04d}.nc'.format(i))
    if np.sum(tc.Ch) / Ch_init < 0.01:
        break
tc.save_grid('tc{:04d}.nc'.format(i))
print('elapsed time: {} sec.'.format(time.time() - t))<|MERGE_RESOLUTION|>--- conflicted
+++ resolved
@@ -62,18 +62,6 @@
 )
 
 # making turbidity current object
-<<<<<<< HEAD
-tc = TurbidityCurrent2D(grid,
-                        Cf=0.004,
-                        alpha=0.05,
-                        kappa=0.001,
-                        Ds=80 * 10**-6,
-                        h_init=0.0000,
-                        h_w=0.01,
-                        C_init=0.0000,
-                        implicit_num=30,
-                        r0=1.5)
-=======
 tc = TurbidityCurrent2D(
     grid,
     Cf=0.004,
@@ -88,23 +76,15 @@
     water_entrainment=False,
     suspension=True,
 )
->>>>>>> 7605d161
 
 # start calculation
 t = time.time()
 tc.save_nc('tc{:04d}.nc'.format(0))
 Ch_init = np.sum(tc.Ch)
-<<<<<<< HEAD
-last = 100
-
-for i in range(1, last + 1):
-    tc.run_one_step(dt=20.0)
-=======
 last = 300
 
 for i in tqdm(range(1, last + 1), disable=False):
     tc.run_one_step(dt=100.0)
->>>>>>> 7605d161
     tc.save_nc('tc{:04d}.nc'.format(i))
     if np.sum(tc.Ch) / Ch_init < 0.01:
         break
