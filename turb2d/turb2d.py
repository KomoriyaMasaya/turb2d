import numpy as np
from landlab import Component, FieldError, RasterModelGrid
from landlab.utils.decorators import use_file_name_or_kwds
from landlab.grid.structured_quad import links
from landlab.io.native_landlab import save_grid
from cip import cip_2d_M_advection, cip_2d_nonadvection
import time
import ipdb
"""A component of landlab that simulates a turbidity current on 2D grids

This component simulates turbidity currents using the 2-D numerical model of
shallow-water equations over topography on the basis of 3 equation model of
Parker et al. (1986). This component is based on the landlab component
 overland_flow that was written by Jordan Adams.

.. codeauthor:: Hajime Naruse

Examples
---------
    # making grid
    # size of calculation domain is 4 x 8 km with dx = 20 m
    grid = RasterModelGrid((400, 100), spacing=10.0)
    grid.add_zeros('flow__depth', at='node')
    grid.add_zeros('topographic__elevation', at='node')
    grid.add_zeros('flow__horizontal_velocity', at='link')
    grid.add_zeros('flow__vertical_velocity', at='link')
    grid.add_zeros('flow__sediment_concentration', at='node')
    grid.add_zeros('bed__thickness', at='node')

    # making topography
    # set the slope
    slope = 0.1
    slope_basin_break = 1000
    grid.at_node['topographic__elevation'] = (
        grid.node_y - slope_basin_break) * slope

    # set canyon
    canyon_center = 500
    canyon_half_width = 400
    canyon_depth = 50
    canyon = ((grid.node_x >= canyon_center - canyon_half_width) &
              (grid.node_x <= canyon_center + canyon_half_width))
    grid.at_node['topographic__elevation'][canyon] -= canyon_depth - np.abs(
        (grid.node_x[canyon] -
         canyon_center)) * canyon_depth / canyon_half_width

    # set basin
    basin_region = grid.at_node['topographic__elevation'] < 0
    grid.at_node['topographic__elevation'][basin_region] = 0
    grid.set_closed_boundaries_at_grid_edges(False, False, False, False)

    # making initial flow region
    initial_flow_concentration = 0.02
    initial_flow_thickness = 100
    initial_region_radius = 100
    initial_region_center = [500, 3500]
    initial_flow_region = (
        (grid.node_x - initial_region_center[0])**2 +
        (grid.node_y - initial_region_center[1])**2) < initial_region_radius**2
    grid.at_node['flow__depth'][initial_flow_region] = initial_flow_thickness
    grid.at_node['flow__sediment_concentration'][
        initial_flow_region] = initial_flow_concentration

    # making turbidity current object
    tc = TurbidityCurrent2D(
        grid,
        Cf=0.004,
        alpha=0.2,
        kappa=0.001,
        Ds=80 * 10**-6,
    )

    # start calculation
    t = time.time()
    save_grid(grid, 'tc{:04d}.grid'.format(0), clobber=True)
    last = 100
    for i in range(1, last + 1):
        tc.run_one_step(dt=100.0)
        save_grid(grid, 'tc{:04d}.grid'.format(i), clobber=True)
        print("", end="\r")
        print("{:.1f}% finished".format(i / last * 100), end='\r')
    print('elapsed time: {} sec.'.format(time.time() - t))

"""


class TurbidityCurrent2D(Component):
    """Simulate a turbidity current using the CIP method.

    Landlab component that simulates turbidity current using the CIP method
    for solving the 2D shallow water equations.

    This component calculates flow depth, shear stress across any raster grid.
    Default input file is named "turbidity_current_input.txt" and is
    contained in the turb2d directory.

    The primary method of this class is :func:'run_one_step'
    """

    _name = 'TurbidityCurrent2D'

    _cite_as = """Naruse in prep."""

    _input_var_names = (
        'flow__depth',
        'flow__horizontal_velocity',
        'flow__vertical_velocity',
        'flow__sediment_concentration',
        'topographic__elevation',
        'bed__thickness',
    )

    _output_var_names = (
        'flow__depth',
        'flow__horizontal_velocity',
        'flow__vertical_velocity',
        'flow__sediment_concentration',
        'topographic__elevation',
        'bed__thickness',
    )

    _var_units = {
        'flow__depth': 'm',
        'flow__horizontal_velocity': 'm/s',
        'flow__vertical_velocity': 'm/s',
        'flow__sediment_concentration': '1',
        'topographic__elevation': 'm',
        'bed__thickness': 'm',
    }

    _var_mapping = {
        'flow__depth': 'node',
        'flow__horizontal_velocity': 'link',
        'flow__vertical_velocity': 'link',
        'flow__sediment_concentration': 'node',
        'topographic__elevation': 'node',
        'bed__thickness': 'node',
    }

    _var_doc = {
        'flow__depth': 'The depth of flow at each node.',
        'flow__horizontal_velocity':
        'Horizontal component of flow velocity at each link',
        'flow__vertical_velocity':
        'Vertical component of flow velocity at each link',
        'flow__sediment_concentration': 'Sediment concentration in flow',
        'topographic__elevation': 'The land surface elevation.',
        'bed__thickness': 'The bed thickness',
    }

    @use_file_name_or_kwds
    def __init__(self,
                 grid,
                 default_fixed_links=False,
                 h_init=0.0001,
                 h_w=0.001,
                 alpha=0.1,
                 Cf=0.004,
                 g=9.81,
                 R=1.65,
                 Ds=100 * 10**-6,
                 lambda_p=0.4,
                 nu=1.010 * 10**-6,
                 nu_t=0.01,
                 kappa=0.001,
                 flow_type='3eq',
                 implicit_num=50,
                 C_init=0.00001,
                 **kwds):
        """Create a debris-flow component.

        Parameters
        ----------
        grid : RasterModelGrid
            A landlab grid.
        h_init : float, optional
            Thickness of initial thin layer of flow to prevent divide by zero
            errors (m).
        h_w : float, optional
            Thickness of flow to judge "wet" nodes and links (m).
        alpha : float, optional
            Time step coefficient
        Cf : float, optional
            Dimensionless Chezy friction coefficient.
        g : float, optional
            Acceleration due to gravity (m/s^2)
        R : float, optional
            Submerged specific density (rho_s/rho_f - 1) (1)
        Ds : float, optional
            Sediment diameter (m)
        lambda_p : float, optional
            Bed sediment porosity (1)
        nu : float, optional
            Kinematic viscosity of water (at 293K)
        nu_t: float, optional
            Eddy viscosity for horizontal velocity components
        flow_type : str, optional
            '3eq' for the three equation model
            '4eq' for the four equation model (not implemented)
        """
        super(TurbidityCurrent2D, self).__init__(grid, **kwds)

        # First we copy our grid
        self._grid = grid

        # Copy model parameters
        self.h_init = h_init
        self.alpha = alpha
        if type(Cf) is str:
            self.Cf = self.grid.at_link[Cf]
        else:
            self.Cf = Cf
        self.g = g
        self.nu_t = nu_t
        self.R = R
        self.Ds = Ds
        self.flow_type = flow_type
        self.h_w = h_w
        self.nu = nu
        self.kappa = kappa
        self.lambda_p = lambda_p
        self.implicit_num = implicit_num
        self.C_init = C_init

        # Now setting up fields at nodes and links
        try:
            self.eta = grid.add_zeros(
                'topographic__elevation',
                at='node',
                units=self._var_units['topographic__elevation'])
            self.bed_thick = grid.add_zeros(
                'bed__thickness',
                at='node',
                units=self._var_units['bed__thickness'])
            self.h = grid.add_zeros('flow__depth',
                                    at='node',
                                    units=self._var_units['flow__depth'])
            self.u = grid.add_zeros(
                'flow__horizontal_velocity',
                at='link',
                units=self._var_units['flow__horizontal_velocity'])
            self.v = grid.add_zeros(
                'flow__vertical_velocity',
                at='link',
                units=self._var_units['flow__vertical_velocity'])
            self.C = grid.add_zeros(
                'flow__sediment_concentration',
                at='link',
                units=self._var_units['flow__sediment_concentration'])

        except FieldError:
            # Field was already set; still, fill it with zeros
            self.u = grid.at_link['flow__horizontal_velocity']
            self.v = grid.at_link['flow__vertical_velocity']
            self.h = grid.at_node['flow__depth']
            self.C = grid.at_node['flow__sediment_concentration']
            self.eta = self._grid.at_node['topographic__elevation']
            self.bed_thick = self._grid.at_node['bed__thickness']

        self.h += self.h_init
        self.C += self.C_init

        # For gradient of parameters at nodes and links
        try:
            self.dxidx = grid.add_zeros('flow_surface__horizontal_gradient',
                                        at='node')
            self.dxidy = grid.add_zeros('flow_surface__vertical_gradient',
                                        at='node')
            self.dhdx = grid.add_zeros('flow_depth__horizontal_gradient',
                                       at='node')
            self.dhdy = grid.add_zeros('flow_depth__vertical_gradient',
                                       at='node')
            self.dudx = grid.add_zeros(
                'flow_horizontal_velocity__horizontal_gradient', at='link')
            self.dudy = grid.add_zeros(
                'flow_horizontal_velocity__vertical_gradient', at='link')
            self.dvdx = grid.add_zeros(
                'flow_vertical_velocity__horizontal_gradient', at='link')
            self.dvdy = grid.add_zeros(
                'flow_vertical_velocity__vertical_gradient', at='link')
            self.dCdx = grid.add_zeros(
                'flow_sediment_concentration__horizontal_gradient', at='node')
            self.dCdy = grid.add_zeros(
                'flow_sediment_concentration__vertical_gradient', at='node')

            self.eta_grad = grid.add_zeros('topographic_elevation__gradient',
                                           at='link')

        except FieldError:
            self.dxidx = grid.at_node['flow_surface__horizontal_gradient']
            self.dxidy = grid.at_node['flow_surface__vertical_gradient']
            self.dhdx = grid.at_node['flow_depth__horizontal_gradient']
            self.dhdy = grid.at_node['flow_depth__vertical_gradient']
            self.dudx = grid.at_link[
                'flow_horizontal_velocity__horizontal_gradient']
            self.dudy = grid.at_link[
                'flow_horizontal_velocity__vertical_gradient']
            self.dvdx = grid.at_link[
                'flow_vertical_velocity__horizontal_gradient']
            self.dvdy = grid.at_link[
                'flow_vertical_velocity__vertical_gradient']
            self.dCdx = grid.at_node[
                'flow_sediment_concentration__horizontal_gradient']
            self.dCdy = grid.at_node[
                'flow_sediment_concentration__vertical_gradient']

        # record active links
        self.active_link_ids = links.active_link_ids(self.grid.shape,
                                                     self.grid.status_at_node)
        self.horizontal_active_links = links.horizontal_active_link_ids(
            self.grid.shape, self.active_link_ids)
        self.horizontal_active_links = np.delete(
            self.horizontal_active_links,
            np.where(self.horizontal_active_links < 0))
        self.vertical_active_links = links.vertical_active_link_ids(
            self.grid.shape, self.active_link_ids)
        self.vertical_active_links = np.delete(
            self.vertical_active_links,
            np.where(self.vertical_active_links < 0))

        # Set up temporal parameters
        self.u_node = np.zeros(grid.number_of_nodes)
        self.v_node = np.zeros(grid.number_of_nodes)
        self.h_link = np.zeros(grid.number_of_links)
        self.C_link = np.zeros(grid.number_of_links)

        self.ew_node = np.zeros(grid.number_of_nodes)
        self.ew_link = np.zeros(grid.number_of_links)
        self.es = np.zeros(grid.number_of_nodes)
        self.r0 = np.zeros(grid.number_of_nodes)

        self.G_h = np.zeros(grid.number_of_nodes)
        self.G_u = np.zeros(grid.number_of_links)
        self.G_v = np.zeros(grid.number_of_links)
        self.G_C = np.zeros(grid.number_of_nodes)
        self.G_eta = np.zeros(grid.number_of_nodes)

        self.h_temp = np.zeros(grid.number_of_nodes)
        self.h_link_temp = np.zeros(grid.number_of_links)
        self.dhdx_temp = np.zeros(grid.number_of_nodes)
        self.dhdy_temp = np.zeros(grid.number_of_nodes)
        self.u_temp = np.zeros(grid.number_of_links)
        self.u_node_temp = np.zeros(grid.number_of_nodes)
        self.dudx_temp = np.zeros(grid.number_of_links)
        self.dudy_temp = np.zeros(grid.number_of_links)
        self.v_temp = np.zeros(grid.number_of_links)
        self.v_node_temp = np.zeros(grid.number_of_nodes)
        self.dvdx_temp = np.zeros(grid.number_of_links)
        self.dvdy_temp = np.zeros(grid.number_of_links)
        self.C_temp = np.zeros(grid.number_of_nodes)
        self.C_link_temp = np.zeros(grid.number_of_links)
        self.dCdx_temp = np.zeros(grid.number_of_nodes)
        self.dCdy_temp = np.zeros(grid.number_of_nodes)
        self.eta_temp = self.eta.copy()

        self.horizontal_up_nodes = np.zeros(grid.number_of_nodes,
                                            dtype=np.int64)
        self.vertical_up_nodes = np.zeros(grid.number_of_nodes, dtype=np.int64)
        self.horizontal_down_nodes = np.zeros(grid.number_of_nodes,
                                              dtype=np.int64)
        self.vertical_down_nodes = np.zeros(grid.number_of_nodes,
                                            dtype=np.int64)

        self.horizontal_up_links = np.zeros(grid.number_of_links,
                                            dtype=np.int64)
        self.vertical_up_links = np.zeros(grid.number_of_links, dtype=np.int64)
        self.horizontal_down_links = np.zeros(grid.number_of_links,
                                              dtype=np.int64)
        self.vertical_down_links = np.zeros(grid.number_of_links,
                                            dtype=np.int64)

        # Calculate subordinate parameters
        self.ws = self.get_ws()

        # Record initial topography
        self.eta_init = self.eta

        # Start time of simulation is at 0 s
        grid.at_grid['time__elapsed'] = 0.0
        self.elapsed_time = grid.at_grid['time__elapsed']

        self.dt = None
        self.dt_local = None
        self.first_step = True

        self.neighbor_flag = False
        self.default_fixed_links = default_fixed_links

    def calc_time_step(self):
        """Calculate time step
        """
        sqrt_RCgh = np.sqrt(self.R * self.C * self.g * self.h)
        # sqrt_gh = np.sqrt(self.g * self.h)

        dt_local = self.alpha * self._grid.dx \
            / np.amax(np.array([np.amax(np.abs(self.u_node) + sqrt_RCgh),
                                np.amax(np.abs(self.v_node) + sqrt_RCgh), 1.0]))

        return dt_local

    def set_up_neighbor_arrays(self):
        """Create and initialize link neighbor arrays.

        Set up arrays of neighboring horizontal and vertical nodes that are
        needed for CIP solution.
        """

        # Find the neighbor nodes
        self.core_nodes = self.grid.core_nodes
        neighbor_nodes = self.grid.adjacent_nodes_at_node
        self.node_east = neighbor_nodes[:, 0]
        self.node_north = neighbor_nodes[:, 1]
        self.node_west = neighbor_nodes[:, 2]
        self.node_south = neighbor_nodes[:, 3]

        # Find the neighbor links
        self.active_links = self.grid.active_links
        neighbor_links = links.neighbors_at_link(
            self.grid.shape, np.arange(self.grid.number_of_links))
        self.link_east = neighbor_links[:, 0]
        self.link_north = neighbor_links[:, 1]
        # This is to fix a bug in links.neighbors_at_link
        self.link_north[self.link_north == self.grid.number_of_links] = -1
        self.link_west = neighbor_links[:, 2]
        self.link_south = neighbor_links[:, 3]

        # Find obliquely neighbor vertical links from horizontal links
        # and obliquely neighbor horizontal links from vertical links
        east_link_at_node = self.grid.links_at_node[:, 0]
        north_link_at_node = self.grid.links_at_node[:, 1]
        west_link_at_node = self.grid.links_at_node[:, 2]
        south_link_at_node = self.grid.links_at_node[:, 3]
        west_node_at_horizontal_link = self.grid.nodes_at_link[:, 0]
        east_node_at_horizontal_link = self.grid.nodes_at_link[:, 1]
        south_node_at_vertical_link = self.grid.nodes_at_link[:, 0]
        north_node_at_vertical_link = self.grid.nodes_at_link[:, 1]
        self.vertical_link_NE = north_link_at_node[
            east_node_at_horizontal_link[self.horizontal_active_links]]
        self.vertical_link_SE = south_link_at_node[
            east_node_at_horizontal_link[self.horizontal_active_links]]
        self.vertical_link_NW = north_link_at_node[
            west_node_at_horizontal_link[self.horizontal_active_links]]
        self.vertical_link_SW = south_link_at_node[
            west_node_at_horizontal_link[self.horizontal_active_links]]
        self.horizontal_link_NE = east_link_at_node[
            north_node_at_vertical_link[self.vertical_active_links]]
        self.horizontal_link_SE = east_link_at_node[
            south_node_at_vertical_link[self.vertical_active_links]]
        self.horizontal_link_NW = west_link_at_node[
            north_node_at_vertical_link[self.vertical_active_links]]
        self.horizontal_link_SW = west_link_at_node[
            south_node_at_vertical_link[self.vertical_active_links]]

        # Process boundary links
        bound_north = np.where(self.link_north == -1)
        bound_south = np.where(self.link_south == -1)
        bound_east = np.where(self.link_east == -1)
        bound_west = np.where(self.link_west == -1)
        self.link_north[bound_north] = bound_north
        self.link_south[bound_south] = bound_south
        self.link_east[bound_east] = bound_east
        self.link_west[bound_west] = bound_west

        # Once the neighbor arrays are set up, we change the flag to True!
        self.neighbor_flag = True

    def run_one_step(self, dt=None):
        """Generate debris flow across a grid.

        For one time step, this generates 'turbidity current' across
        a given grid by calculating flow height and concentration at each node
        and velocities at each link.

        Outputs flow depth, concentration, horizontal and vertical
        velocity values through time at every point in the input grid.

        Parameters
        ----------------
        dt : float, optional
            time to finish calculation of this step. Inside the model,
            local value of dt is used for stability of calculation.
            If dt=None, dt is set to be equal to local dt.
        """

        # DH adds a loop to enable an imposed tstep while maintaining stability
        local_elapsed_time = 0.
        if dt is None:
            dt = np.inf  # to allow the loop to begin
        self.dt = dt

        # First, we check and see if the neighbor arrays have been
        # initialized
        if self.neighbor_flag is False:
            self.set_up_neighbor_arrays()

        # copy class attributes to local variables
        dx = self.grid.dx

        # In case another component has added data to the fields, we just
        # reset our water depths, topographic elevations and water
        # velocity variables to the fields.
        self.h = self.grid['node']['flow__depth']
        self.eta = self.grid['node']['topographic__elevation']
        self.u = self.grid['link']['flow__horizontal_velocity']
        self.v = self.grid['link']['flow__vertical_velocity']
        self.C = self.grid['node']['flow__sediment_concentration']

        # map node values to links, and link values to nodes.
        self.map_values(self.h, self.u, self.v, self.C, self.eta, self.h_link,
                        self.u_node, self.v_node, self.C_link)
        self.update_up_down_links_and_nodes()

        # continue calculation until the prescribed time elapsed
        # ipdb.set_trace()
        while local_elapsed_time < dt:
            # set local time step
            dt_local = self.calc_time_step()
            # Can really get into trouble if nothing happens but we still run:
            if not dt_local < np.inf:
                break
            if local_elapsed_time + dt_local > dt:
                dt_local = dt - local_elapsed_time
            self.dt_local = dt_local

            # calculation of advecton terms in continuum (h) and
            # momentum (u and v) equations by CIP method
            cip_2d_M_advection(self.h,
                               self.dhdx,
                               self.dhdy,
                               self.u_node,
                               self.v_node,
                               self.core_nodes,
                               self.horizontal_up_nodes[self.core_nodes],
                               self.horizontal_down_nodes[self.core_nodes],
                               self.vertical_up_nodes[self.core_nodes],
                               self.vertical_down_nodes[self.core_nodes],
                               dx,
                               self.dt_local,
                               out_f=self.h_temp,
                               out_dfdx=self.dhdx_temp,
                               out_dfdy=self.dhdy_temp)

            cip_2d_M_advection(
                self.u,
                self.dudx,
                self.dudy,
                self.u,
                self.v,
                self.horizontal_active_links,
                self.horizontal_up_links[self.horizontal_active_links],
                self.horizontal_down_links[self.horizontal_active_links],
                self.vertical_up_links[self.horizontal_active_links],
                self.vertical_down_links[self.horizontal_active_links],
                dx,
                self.dt_local,
                out_f=self.u_temp,
                out_dfdx=self.dudx_temp,
                out_dfdy=self.dudy_temp)

            cip_2d_M_advection(
                self.v,
                self.dvdx,
                self.dvdy,
                self.u,
                self.v,
                self.vertical_active_links,
                self.horizontal_up_links[self.vertical_active_links],
                self.horizontal_down_links[self.vertical_active_links],
                self.vertical_up_links[self.vertical_active_links],
                self.vertical_down_links[self.vertical_active_links],
                dx,
                self.dt_local,
                out_f=self.v_temp,
                out_dfdx=self.dvdx_temp,
                out_dfdy=self.dvdy_temp)

            cip_2d_M_advection(self.C,
                               self.dCdx,
                               self.dCdy,
                               self.u_node,
                               self.v_node,
                               self.core_nodes,
                               self.horizontal_up_nodes[self.core_nodes],
                               self.horizontal_down_nodes[self.core_nodes],
                               self.vertical_up_nodes[self.core_nodes],
                               self.vertical_down_nodes[self.core_nodes],
                               dx,
                               self.dt_local,
                               out_f=self.C_temp,
                               out_dfdx=self.dCdx_temp,
                               out_dfdy=self.dCdy_temp)

            # update values after calculating advection terms
            # map node values to links, and link values to nodes.
            self.update_values()
            self.map_values(self.h, self.u, self.v, self.C, self.eta,
                            self.h_link, self.u_node, self.v_node, self.C_link)
            self.update_up_down_links_and_nodes()

            # calculate non-advection terms
            self.copy_values_to_temp()
            h_prev = self.h_temp.copy()
            C_prev = self.C_temp.copy()
            converge = 10.0
            count = 0
            while ((converge > 1.0 * 10**-20) and (count < self.implicit_num)):
                # for i in range(1):
                # calculate non-advection terms on wet grids
                self.map_values(self.h_temp, self.u_temp, self.v_temp,
                                self.C_temp, self.eta_temp, self.h_link_temp,
                                self.u_node_temp, self.v_node_temp,
                                self.C_link_temp)

                self.calc_G_u(self.h_link_temp, self.u_temp, self.v_temp,
                              self.C_link_temp, self.eta_temp)
                self.calc_G_v(self.h_link_temp, self.u_temp, self.v_temp,
                              self.C_link_temp, self.eta_temp)

                cip_2d_nonadvection(
                    self.u,
                    self.dudx,
                    self.dudy,
                    self.G_u,
                    self.u,
                    self.v,
                    self.horizontal_active_links,
                    self.horizontal_up_links[self.horizontal_active_links],
                    self.horizontal_down_links[self.horizontal_active_links],
                    self.vertical_up_links[self.horizontal_active_links],
                    self.vertical_down_links[self.horizontal_active_links],
                    dx,
                    self.dt_local,
                    out_f=self.u_temp,
                    out_dfdx=self.dudx_temp,
                    out_dfdy=self.dudy_temp)

                cip_2d_nonadvection(
                    self.v,
                    self.dvdx,
                    self.dvdy,
                    self.G_v,
                    self.u,
                    self.v,
                    self.vertical_active_links,
                    self.horizontal_up_links[self.vertical_active_links],
                    self.horizontal_down_links[self.vertical_active_links],
                    self.vertical_up_links[self.vertical_active_links],
                    self.vertical_down_links[self.vertical_active_links],
                    dx,
                    self.dt_local,
                    out_f=self.v_temp,
                    out_dfdx=self.dvdx_temp,
                    out_dfdy=self.dvdy_temp)

                self.map_values(self.h_temp, self.u_temp, self.v_temp,
                                self.C_temp, self.eta_temp, self.h_link_temp,
                                self.u_node_temp, self.v_node_temp,
                                self.C_link_temp)
                self.calc_G_h(self.h_temp, self.u_node_temp, self.v_node_temp,
                              self.C_temp)
                self.calc_G_C(self.h_temp, self.u_node_temp, self.v_node_temp,
                              self.C_temp)

                cip_2d_nonadvection(
                    self.h,
                    self.dhdx,
                    self.dhdy,
                    self.G_h,
                    self.u_node_temp,
                    self.v_node_temp,
                    self.core_nodes,
                    self.horizontal_up_nodes[self.core_nodes],
                    self.horizontal_down_nodes[self.core_nodes],
                    self.vertical_up_nodes[self.core_nodes],
                    self.vertical_down_nodes[self.core_nodes],
                    dx,
                    self.dt_local,
                    out_f=self.h_temp,
                    out_dfdx=self.dhdx_temp,
                    out_dfdy=self.dhdy_temp)

                cip_2d_nonadvection(
                    self.C,
                    self.dCdx,
                    self.dCdy,
                    self.G_C,
                    self.u_node_temp,
                    self.v_node_temp,
                    self.core_nodes,
                    self.horizontal_up_nodes[self.core_nodes],
                    self.horizontal_down_nodes[self.core_nodes],
                    self.vertical_up_nodes[self.core_nodes],
                    self.vertical_down_nodes[self.core_nodes],
                    dx,
                    self.dt_local,
                    out_f=self.C_temp,
                    out_dfdx=self.dCdx_temp,
                    out_dfdy=self.dCdy_temp)

                # Calculate deposition/erosion
                self.calc_G_eta(self.h_temp, self.u_node_temp, self.C_temp,
                                self.eta_temp)
                self.eta_temp = self.eta + self.dt_local * self.G_eta

                # judge convergence of implicit scheme
                converge = (np.sum(
                    ((self.h_temp[self.core_nodes] - h_prev[self.core_nodes]) /
                     self.h_temp[self.core_nodes])**2) + np.sum(
                         ((self.C_temp[self.core_nodes] -
                           C_prev[self.core_nodes]) /
                          self.C_temp[self.core_nodes])**
                         2)) / self.grid.number_of_core_nodes
                h_prev[:] = self.h_temp[:]
                C_prev[:] = self.C_temp[:]
                count += 1

            # update values
            self.update_values()

            # Calculate diffusion term of momentum
            self.cip_2d_diffusion(self.u,
                                  self.v,
                                  self.nu_t,
                                  self.horizontal_active_links,
                                  self.vertical_active_links,
                                  self.link_north,
                                  self.link_south,
                                  self.link_east,
                                  self.link_west,
                                  dx,
                                  self.dt_local,
                                  out_u=self.u_temp,
                                  out_v=self.v_temp)

            # update values
            self.update_values()

            # apply the shock dissipation scheme
<<<<<<< HEAD
            self.shock_dissipation(
                self.C,
                self.h,
                self.core_nodes,
                self.node_north,
                self.node_south,
                self.node_east,
                self.node_west,
                self.dt_local,
                out=self.C_temp)

            # self.shock_dissipation(
            #     self.u,
            #     self.h_link,
            #     self.horizontal_active_links,
            #     self.link_north,
            #     self.link_south,
            #     self.link_east,
            #     self.link_west,
            #     self.dt_local,
            #     out=self.u_temp)

            # self.shock_dissipation(
            #     self.v,
            #     self.h_link,
            #     self.vertical_active_links,
            #     self.link_north,
            #     self.link_south,
            #     self.link_east,
            #     self.link_west,
            #     self.dt_local,
            #     out=self.v_temp)

            self.shock_dissipation(
                self.h,
                self.h,
                self.core_nodes,
                self.node_north,
                self.node_south,
                self.node_east,
                self.node_west,
                self.dt_local,
                out=self.h_temp)
=======
            self.shock_dissipation(self.C,
                                   self.h,
                                   self.core_nodes,
                                   self.node_north,
                                   self.node_south,
                                   self.node_east,
                                   self.node_west,
                                   self.dt_local,
                                   out=self.C_temp)

            self.shock_dissipation(self.u,
                                   self.h_link,
                                   self.horizontal_active_links,
                                   self.link_north,
                                   self.link_south,
                                   self.link_east,
                                   self.link_west,
                                   self.dt_local,
                                   out=self.u_temp)

            self.shock_dissipation(self.v,
                                   self.h_link,
                                   self.vertical_active_links,
                                   self.link_north,
                                   self.link_south,
                                   self.link_east,
                                   self.link_west,
                                   self.dt_local,
                                   out=self.v_temp)

            self.shock_dissipation(self.h,
                                   self.h,
                                   self.core_nodes,
                                   self.node_north,
                                   self.node_south,
                                   self.node_east,
                                   self.node_west,
                                   self.dt_local,
                                   out=self.h_temp)
>>>>>>> 99a66578

            # Reset our field values with the newest flow depth and
            # discharge.
            self.update_values()
            self.map_values(self.h, self.u, self.v, self.C, self.eta,
                            self.h_link, self.u_node, self.v_node, self.C_link)
            self.update_up_down_links_and_nodes()

            # Calculation is terminated if global dt is not specified.
            if dt is np.inf:
                break
            local_elapsed_time += self.dt_local

        # Update bed thickness and record results in the grid
        self.elapsed_time += local_elapsed_time
        self.bed_thick = self.eta - self.eta_init
        self.copy_values_to_grid()

    def copy_values_to_temp(self):
        self.h_temp = np.copy(self.h)
        self.u_temp = np.copy(self.u)
        self.v_temp = np.copy(self.v)
        self.C_temp = np.copy(self.C)
        self.eta_temp = np.copy(self.eta)

    def slip_condition_at_head(self,
                               U,
                               h,
                               partial_wet,
                               north,
                               south,
                               east,
                               west,
                               out=None):
        """Applying the slip condition at head. In this scheme, velocities
           at partial wet links are "copied" from the wettest (the largest h)
           links

           Parameters
           ---------------
           U : ndarray, float
             horizontal or vertical velocity
           h : ndarray, float
             flow depth
           partial_wet : ndarray, int
             indeces of partial wet grids at which flow depth is below the wet
             criterion but the adjacent grid(s) is wet.
           north : ndarray, int
             indeces of grids locating north of partial wet grids
           south : ndarray, int
             indeces of grids locating south of partial wet grids
           east : ndarray, int
             indeces of grids locating east of partial wet grids
           west : ndarray, int
             indeces of grids locating west of partial wet grids
           out : ndarray, float
             outputs (updated flow velocity U)

           Return
           ----------------------
           out : ndarray, float
            updated flow velocity where the slip conditon is applied
        """

        if out is None:
            out = np.zeros(U.shape)

        wettest = np.empty(partial_wet.shape, dtype=('int64'))
        wettest_at_north = np.where((h[north] > h[south])
                                    & (h[north] > h[east])
                                    & (h[north] > h[west]))
        wettest_at_east = np.where((h[east] > h[south]) & (h[east] > h[north])
                                   & (h[east] > h[west]))
        wettest_at_west = np.where((h[west] > h[north]) & (h[west] > h[east])
                                   & (h[west] > h[south]))
        wettest[:] = south[:]
        wettest[wettest_at_north] = north[wettest_at_north]
        wettest[wettest_at_east] = east[wettest_at_east]
        wettest[wettest_at_west] = west[wettest_at_west]

        out[partial_wet] = U[wettest]

        return out

    def copy_values_to_grid(self):
        """Copy flow parameters to grid
        """
        self.grid.at_node['flow__depth'] = self.h
        self.grid.at_link['flow__horizontal_velocity'] = self.u
        self.grid.at_link['flow__vertical_velocity'] = self.v
        self.grid.at_node['flow__sediment_concentration'] = self.C
        self.grid.at_node['topographic__elevation'] = self.eta
        self.grid.at_node['bed__thickness'] = self.bed_thick

    def update_values(self):
        """Update variables from temporally variables and
           apply boundary conditions
        """

        self.h[:] = self.h_temp[:]
        self.dhdx[:] = self.dhdx_temp[:]
        self.dhdy[:] = self.dhdy_temp[:]
        self.u[:] = self.u_temp[:]
        self.dudx[:] = self.dudx_temp[:]
        self.dudy[:] = self.dudy_temp[:]
        self.v[:] = self.v_temp[:]
        self.dvdx[:] = self.dvdx_temp[:]
        self.dvdy[:] = self.dvdy_temp[:]
        self.C[:] = self.C_temp[:]
        self.dCdx[:] = self.dCdx_temp[:]
        self.dCdy[:] = self.dCdy_temp[:]
        self.eta[:] = self.eta_temp[:]

    def update_up_down_links_and_nodes(self):
        """update location of upcurrent and downcurrent
           nodes and links
        """
        self.find_horizontal_up_down_nodes(self.u_node,
                                           out_up=self.horizontal_up_nodes,
                                           out_down=self.horizontal_down_nodes)

        self.find_vertical_up_down_nodes(self.v_node,
                                         out_up=self.vertical_up_nodes,
                                         out_down=self.vertical_down_nodes)

        self.find_horizontal_up_down_links(self.u,
                                           out_up=self.horizontal_up_links,
                                           out_down=self.horizontal_down_links)

        self.find_vertical_up_down_links(self.v,
                                         out_up=self.vertical_up_links,
                                         out_down=self.vertical_down_links)

    def find_wet_grids(
            self,
            h,
            core,
            north,
            south,
            east,
            west,
    ):
        """Find wet and partial wet nodes or links
           In this model, "dry" nodes or links are not subject to calculate
           wet grids (nodes and links) including partial wet grids are
           considered in the model calculation. "wet" is judged by the flow 
           depth (> h_w), and "partial wet" is a dry wet but the upcurrent
           grid is wet.

           Parameters
           --------------------------
           h : ndarray
               flow height values for detecting wet and dry grids

           core : ndarray
               ndarry indicating indeces of core nodes
               or links

           horizontal_up : ndarray
               ndarray indicating horizontally upcurrent nodes or links.

           vertical_up : ndarray
               ndarray indicating vertically upcurrent nodes or links.

           Returns
           -------------------------
           out_wet : ndarray, int
               ndarray indicating wet grids. Grids (node or link) showing h
               value larger than the threshold(h_w) value are judged as
               wet grid

           out_partial_wet : ndarray, int
               ndarray indicating partially wet grids. Grids (node or link)
               showing h value lower than the threshold(h_w) value but an 
               upcurrent node or a link is a wet grid

        """
        # wet_check = (h[core] > self.h_w) | (h[horizontal_up][core] >
        #                                     self.h_w) | (h[vertical_up][core] >
        #                                                  self.h_w)
        wet_check = np.where((h[core] > self.h_w) | (h[north][core] > self.h_w)
                             | (h[south][core] > self.h_w)
                             | (h[east][core] > self.h_w)
                             | (h[west][core] > self.h_w))
        # wet_check = np.where(h[core] > self.h_w)
        out_wet = core[wet_check]
        partial_wet_check = np.where((h[core] < self.h_w) & (
            (h[north][core] > self.h_w)
            | (h[south][core] > self.h_w) | (h[east][core] > self.h_w)
            | (h[west][core] > self.h_w)))
        out_partial_wet = core[partial_wet_check]

        return out_wet, out_partial_wet

    def calc_closure_functions(self, h, u, v, C, h_link, u_node, v_node,
                               C_link):
        """Calculate closure functions for non-advection terms
        """

        # Calculate entrainment rates of water and sediment
        U_node = np.sqrt(u_node**2 + v_node**2)
        U_link = np.sqrt(u**2 + v**2)
        u_star_node = np.sqrt(self.Cf) * U_node
        self.ew_node = self.get_ew(U_node, h, C)
        self.ew_link = self.get_ew(U_link, h_link, C_link)
        self.es = self.get_es(u_star_node)
        self.r0[:] = 1.5

    def cip_2d_diffusion(self,
                         u,
                         v,
                         nu_t,
                         h_active,
                         v_active,
                         north,
                         south,
                         east,
                         west,
                         dx,
                         dt,
                         out_u=None,
                         out_v=None):
        """Caclulate horizontal and vertical diffusion of velocities u and v
        """
        if out_u is None:
            out_u = np.zeros(u.shape)
        if out_v is None:
            out_v = np.zeros(v.shape)

        out_u[h_active] = u[h_active]
        +nu_t * dt * (
            (u[east][h_active] - 2 * u[h_active] + u[west][h_active]) +
            (u[north][h_active] - 2 * u[h_active] +
             u[south][h_active])) / dx**2

        out_v[v_active] = v[v_active]
        +nu_t * dt * (
            (v[east][v_active] - 2 * v[v_active] + v[west][v_active]) +
            (v[north][v_active] - 2 * v[v_active] +
             v[south][v_active])) / dx**2

        return out_u, out_v

    def shock_dissipation(
            self,
            f,
            h,
            core,
            north_id,
            south_id,
            east_id,
            west_id,
            dt,
            out=None,
    ):
        """ adding artificial viscosity for numerical stability

            Parameters            ------------------
            f : ndarray, float
                parameter for which the artificial viscosity is applied
            h : ndarray, float
                flow height
            core : ndarray, int
                indeces of core nodes or links
            north_id : ndarray, int
                indeces of nodes or links that locate north of core
            south_id : ndarray, int
                indeces of nodes or links that locate south of core
            east_id : ndarray, int
                indeces of nodes or links that locate east of core
            west_id : ndarray, int
                indeces of nodes or links that locate west of core
        """
        if out is None:
            out = np.zeros(f.shape)

        kappa = self.kappa  # artificial viscosity
        dx = self.grid.dx
        eps_i = np.zeros(h.shape)
        eps_i_half = np.zeros(h.shape)
        north = north_id[core]
        south = south_id[core]
        east = east_id[core]
        west = west_id[core]

        # First, artificial diffusion is applied to east-west direction
        eps_i[core] = kappa * dx * np.abs(h[east] - 2 * h[core] + h[west]) / \
            (h[east] + 2 * h[core] + h[west]) / dt
        eps_i_half[core] = np.max([eps_i[east], eps_i[core]], axis=0)
        out[core] = f[core] + eps_i_half[core] * (f[east] - f[core]) - \
            eps_i_half[west] * (f[core] - f[west])

        # Next, artificial diffusion is applied to north-south direction
        eps_i[core] = kappa * dx * np.abs(h[north] - 2 * h[core] +
                                          h[south]) / (h[north] + 2 * h[core] +
                                                       h[south]) / dt
        eps_i_half[core] = np.max([eps_i[north], eps_i[core]], axis=0)
        out[core] = out[core] + eps_i_half[core] * (out[north] - out[core]) \
            - eps_i_half[south] * (out[core] - out[south])

    def get_ew(self, U, h, C, out=None):
        """ calculate entrainemnt coefficient of ambient water to a turbidity
            current layer

            Parameters
            ----------
            U : ndarray
               Flow velocities of ambient water and a turbidity current.
               Row 0 is for an ambient water, and Row 1 is for a turbidity
               current.
            h : ndarray
               Flow heights of ambient water and a turbidity current. Row 0
               is an ambient water, and Row 1 is a turbidity current.
            C : ndarray
               Sediment concentration
            out : ndarray
               Outputs

            Returns
            ---------
            e_w : ndarray
               Entrainment coefficient of ambient water

        """
        if out is None:
            out = np.zeros(U.shape)

        Ri = np.zeros(U.shape)
        flow_exist = np.where((h[:] > self.h_w) & (U > 0.01))
        Ri[flow_exist] = self.R * self.g * C[flow_exist] \
            * h[flow_exist] / U[flow_exist] ** 2
        out[flow_exist] = 0.075 / np.sqrt(
            1 + 718. + Ri[flow_exist]**2.4)  # Parker et al. (1987)

        return out

    def get_ws(self):
        """ Calculate settling velocity of sediment particles
            on the basis of Ferguson and Church (1982)

        Return
        ------------------
        ws : settling velocity of sediment particles [m/s]

        """

        # copy parameters to local variables
        R = self.R
        g = self.g
        Ds = self.Ds
        nu = self.nu

        # Coefficients for natural sands
        C_1 = 18.
        C_2 = 1.0

        ws = R * g * Ds**2 / (C_1 * nu + (0.75 * C_2 * R * g * Ds**3)**0.5)

        return ws

    def get_es(self, u_star, out=None):
        """ Calculate entrainment rate of basal sediment to suspension
            Based on Garcia and Parker (1991)

            Parameters
            --------------
            u_star : ndarray
                flow shear velocity
            out : ndarray
                Outputs (entrainment rate of basal sediment)

            Returns
            ---------------
            out : ndarray
                dimensionless entrainment rate of basal sediment into
                suspension
        """

        if out is None:
            out = np.zeros(u_star.shape)

        # basic parameters
        R = self.R
        g = self.g
        Ds = self.Ds
        nu = self.nu
        ws = self.ws

        # calculate subordinate parameters
        Rp = np.sqrt(R * g * Ds) * Ds / nu
        sus_index = u_star / ws

        # coefficients for calculation
        a = 7.8 * 10**-7
        alpha = 0.6
        p = 0.1

        # calculate entrainemnt rate
        Z = sus_index * Rp**alpha
        out[:] = p * a * Z**5 / (1 + (a / 0.3) * Z**5)

        return out

    def calc_nonadvection_terms(self, h, U, V, C, eta, h_link, u_node, v_node,
                                C_link, core_nodes, link_horiz, link_vert):
        """calculate non-advection terms
        """

        # copy class attributes to local variables
        dx = self.grid.dx
        u = U[link_horiz]
        u_on_vert = U[link_vert]
        v = V[link_vert]
        v_on_horiz = V[link_horiz]
        Cf = self.Cf
        Rg = self.R * self.g
        ws = self.ws
        r0 = np.zeros(h.shape)
        # core_nodes = self.core_nodes
        node_north = self.node_north[core_nodes]
        node_south = self.node_south[core_nodes]
        node_east = self.node_east[core_nodes]
        node_west = self.node_west[core_nodes]
        # link_horiz = self.horizontal_active_links
        # link_vert = self.vertical_active_links
        link_north = self.link_north
        link_south = self.link_south
        link_east = self.link_east
        link_west = self.link_west

        # calculate closure functions
        vel_at_node = np.sqrt(u_node**2 + v_node**2)
        vel_at_link = np.sqrt(U**2 + V**2)
        u_star_at_node = np.sqrt(self.Cf) * vel_at_node
        ew_node = self.get_ew(vel_at_node, h, C)
        ew_link = self.get_ew(vel_at_link, h_link, C_link)
        es = self.get_es(u_star_at_node)
        # ew_node = np.zeros(vel_at_node.shape)
        # ew_link = np.zeros(vel_at_link.shape)
        # es = np.zeros(u_star_at_node.shape)
        r0[:] = 1.5
        # r0[:] = 0.0

        # Calculate topographic gradient
        eta_grad_at_link = self.grid.calc_grad_at_link(eta)
        eta_grad_x = eta_grad_at_link[link_horiz]
        eta_grad_y = eta_grad_at_link[link_vert]

        # Calculate shear stress
        if self.flow_type == '3eq':
            u_star_2 = Cf * u * np.sqrt(u**2 + v_on_horiz**2)
            v_star_2 = Cf * v * np.sqrt(u_on_vert**2 + v**2)

        # Calculate non-advection terms
        self.G_h[core_nodes] = ew_node[core_nodes] * np.sqrt(
            u_node[core_nodes]**2 + v_node[core_nodes]**2) - h[core_nodes] * (
                (v_node[node_north] - v_node[node_south]) / (2 * dx) +
                (u_node[node_east] - u_node[node_west]) / (2 * dx))

        self.G_u[link_horiz] = -Rg * C_link[
            link_horiz] * eta_grad_x - 0.5 * Rg * h_link[link_horiz] * (
                C_link[link_east][link_horiz] - C_link[link_west][link_horiz]
            ) / (2 * dx) - Rg * C_link[link_horiz] * (
                h_link[link_east][link_horiz] - h_link[link_west][link_horiz]
            ) / (2 * dx) - u_star_2 / h_link[link_horiz] - ew_link[
                link_horiz] * u * np.sqrt(u**2 +
                                          v_on_horiz**2) / h_link[link_horiz]

        self.G_v[link_vert] = -Rg * C_link[
            link_vert] * eta_grad_y - 0.5 * Rg * h_link[link_vert] * (
                C_link[link_north][link_vert] - C_link[link_south][link_vert]
            ) / (2 * dx) - Rg * C_link[link_vert] * (
                h_link[link_north][link_vert] - h_link[link_south][link_vert]
            ) / (2 * dx) - v_star_2 / h_link[link_vert] - ew_link[
                link_vert] * v * np.sqrt(u_on_vert**2 +
                                         v**2) / h_link[link_vert]

        sedimentation_rate = ws * (r0[core_nodes] * C[core_nodes] -
                                   es[core_nodes])

        self.G_C[core_nodes] = (
            -sedimentation_rate - ew_node[core_nodes] * C[core_nodes] *
            np.sqrt(u_node[core_nodes]**2 + v_node[core_nodes]**2)
        ) / h[core_nodes]

        self.G_eta[core_nodes] = sedimentation_rate / (1 - self.lambda_p)

    def calc_G_h(self, h, u_node, v_node, C):
        """Calculate non-advection term for h
        """

        core_nodes = self.core_nodes
        node_north = self.node_north[core_nodes]
        node_south = self.node_south[core_nodes]
        node_east = self.node_east[core_nodes]
        node_west = self.node_west[core_nodes]
        dx = self.grid.dx

        ew_node = self.get_ew(np.sqrt(u_node**2 + v_node**2), h, C)
        # ew_node = np.zeros(h.shape)

        self.G_h[core_nodes] = ew_node[core_nodes] * np.sqrt(
            u_node[core_nodes]**2 + v_node[core_nodes]**2) - h[core_nodes] * (
                (v_node[node_north] - v_node[node_south]) / (2 * dx) +
                (u_node[node_east] - u_node[node_west]) / (2 * dx))

    def calc_G_C(self, h, u_node, v_node, C):
        """Calculate non-advection term for C
        """

        core_nodes = self.core_nodes
        ws = self.ws

        ew_node = self.get_ew(np.sqrt(u_node**2 + v_node**2), h, C)
        U_node = np.sqrt(u_node**2 + v_node**2)
        u_star_node = np.sqrt(self.Cf) * U_node
        es = self.get_es(u_star_node)
        # ew_node = np.zeros(h.shape)
        # es = np.zeros(h.shape)
        r0 = 1.5

        self.G_C[core_nodes] = (ws * (es[core_nodes] - r0 * C[core_nodes]) -
                                ew_node[core_nodes] * C[core_nodes] *
                                np.sqrt(u_node[core_nodes]**2 +
                                        v_node[core_nodes]**2)) / h[core_nodes]

    def calc_G_u(self, h_link, u, v, C_link, eta):
        """Calculate non-advection term for u
        """

        link_horiz = self.horizontal_active_links
        link_east = self.link_east
        link_west = self.link_west
        dx = self.grid.dx
        v_on_horiz = v[link_horiz]

        Rg = self.R * self.g
        eta_grad_at_link = self.grid.calc_grad_at_link(eta)
        eta_grad_x = eta_grad_at_link[link_horiz]
        ew_link = self.get_ew(np.sqrt(u**2 + v**2), h_link, C_link)
        u_star_2 = self.Cf * u[link_horiz] * np.sqrt(u[link_horiz]**2 +
                                                     v_on_horiz**2)

        self.G_u[link_horiz] = -Rg * C_link[
            link_horiz] * eta_grad_x - 0.5 * Rg * h_link[link_horiz] * (
                C_link[link_east][link_horiz] - C_link[link_west][link_horiz]
            ) / (2 * dx) - Rg * C_link[link_horiz] * (
                h_link[link_east][link_horiz] - h_link[link_west][link_horiz]
            ) / (2 * dx) - u_star_2 / h_link[link_horiz] - ew_link[
                link_horiz] * u[link_horiz] * np.sqrt(
                    u[link_horiz]**2 + v_on_horiz**2) / h_link[link_horiz]

    def calc_G_v(self, h_link, u, v, C_link, eta):
        """Calculate non-advection term for v
        """

        link_vert = self.vertical_active_links
        link_north = self.link_north
        link_south = self.link_south
        dx = self.grid.dx
        u_on_vert = u[link_vert]

        Rg = self.R * self.g
        eta_grad_at_link = self.grid.calc_grad_at_link(eta)
        eta_grad_y = eta_grad_at_link[link_vert]
        ew_link = self.get_ew(np.sqrt(u**2 + v**2), h_link, C_link)
        v_star_2 = self.Cf * v[link_vert] * np.sqrt(u_on_vert**2 +
                                                    v[link_vert]**2)

        self.G_v[link_vert] = -Rg * C_link[
            link_vert] * eta_grad_y - 0.5 * Rg * h_link[link_vert] * (
                C_link[link_north][link_vert] - C_link[link_south][link_vert]
            ) / (2 * dx) - Rg * C_link[link_vert] * (
                h_link[link_north][link_vert] -
                h_link[link_south][link_vert]) / (2 * dx) - v_star_2 / h_link[
                    link_vert] - ew_link[link_vert] * u[link_vert] * np.sqrt(
                        u_on_vert**2 + v[link_vert]**2) / h_link[link_vert]

    def calc_G_eta(self, h, u_node, v_node, C):
        """Calculate non-advection term for eta
        """

        core_nodes = self.core_nodes
        ws = self.ws
        r0 = 1.5
        u_star_at_node = self.Cf * (u_node**2 + v_node**2)
        es = self.get_es(u_star_at_node)
        # es = np.zeros(h.shape)

        self.G_eta[core_nodes] = ws * (r0 * C[core_nodes] -
                                       es[core_nodes]) / (1 - self.lambda_p)

    def map_values(self, h, u, v, C, eta, h_link, u_node, v_node, C_link):
        """map parameters at nodes to links, and those at links to nodes
        """

        grid = self.grid

        # Map values of horizontal links to vertical links, and
        # values of vertical links to horizontal links.
        # Horizontal velocity is only updated at horizontal links,
        # and vertical velocity is updated at vertical links during
        # CIP procedures. Therefore we need to map those values each other.
<<<<<<< HEAD
        # self.v[self.
        #        horizontal_active_links] = grid.map_mean_of_link_nodes_to_link(
        #            self.v_node)[self.horizontal_active_links]
        # self.u[self.
        #        vertical_active_links] = grid.map_mean_of_link_nodes_to_link(
        #            self.u_node)[self.vertical_active_links]
        self.u[self.vertical_active_links] = (
            self.u[self.horizontal_link_NE] + self.u[self.horizontal_link_NW] +
            self.u[self.horizontal_link_SE] +
            self.u[self.horizontal_link_SW]) / 4.0
        self.v[self.horizontal_active_links] = (
            self.v[self.vertical_link_NE] + self.v[self.vertical_link_NW] +
            self.v[self.vertical_link_SE] +
            self.v[self.vertical_link_SW]) / 4.0
=======
        self.v[self.
               horizontal_active_links] = grid.map_mean_of_link_nodes_to_link(
                   self.v_node)[self.horizontal_active_links]
        self.u[
            self.vertical_active_links] = grid.map_mean_of_link_nodes_to_link(
                self.u_node)[self.vertical_active_links]
>>>>>>> 99a66578

        # adjust illeagal values
        h[np.where(h < self.h_init)] = self.h_init
        C[np.where(C <= 0)] = self.C_init

        # map link values (u, v) to nodes
        grid.map_mean_of_links_to_node(u, out=u_node)
        grid.map_mean_of_links_to_node(v, out=v_node)

        # map node values (h, C, eta) to links
        grid.map_mean_of_link_nodes_to_link(h, out=h_link)
        grid.map_mean_of_link_nodes_to_link(C, out=C_link)

    def find_horizontal_up_down_nodes(self, u, out_up=None, out_down=None):
        """Find indeces of nodes that locate
           at horizontally upcurrent and downcurrent directions
        """
        if out_up is None:
            out_up = np.empty(u.shape, dtype=np.int64)
        if out_down is None:
            out_down = np.empty(u.shape, dtype=np.int64)

        out_up[:] = self.node_west[:]
        out_down[:] = self.node_east[:]
        negative_u_index = np.where(u < 0)[0]
        out_up[negative_u_index] = self.node_east[negative_u_index]
        out_down[negative_u_index] = self.node_west[negative_u_index]

        return out_up, out_down

    def find_vertical_up_down_nodes(self, u, out_up=None, out_down=None):
        """Find indeces of nodes that locate
           at vertically upcurrent and downcurrent directions
        """

        if out_up is None:
            out_up = np.empty(u.shape, dtype=np.int64)
        if out_down is None:
            out_down = np.empty(u.shape, dtype=np.int64)

        out_up[:] = self.node_south[:]
        out_down[:] = self.node_north[:]
        negative_u_index = np.where(u < 0)[0]
        out_up[negative_u_index] = self.node_north[negative_u_index]
        out_down[negative_u_index] = self.node_south[negative_u_index]

        return out_up, out_down

    def find_horizontal_up_down_links(self, u, out_up=None, out_down=None):
        """Find indeces of nodes that locate
           at horizontally upcurrent and downcurrent directions
        """
        if out_up is None:
            out_up = np.zeros(u.shape, dtype=np.int64)
        if out_down is None:
            out_down = np.zeros(u.shape, dtype=np.int64)

        out_up[:] = self.link_west[:]
        out_down[:] = self.link_east[:]
        negative_u_index = np.where(u < 0)[0]
        out_up[negative_u_index] = self.link_east[negative_u_index]
        out_down[negative_u_index] = self.link_west[negative_u_index]
        return out_up, out_down

    def find_vertical_up_down_links(self, u, out_up=None, out_down=None):
        """Find indeces of nodes that locate
           at vertically upcurrent and downcurrent directions
        """

        if out_up is None:
            out_up = np.zeros(u.shape, dtype=np.int64)
        if out_down is None:
            out_down = np.zeros(u.shape, dtype=np.int64)

        out_up[:] = self.link_south[:]
        out_down[:] = self.link_north[:]
        negative_u_index = np.where(u < 0)[0]
        out_up[negative_u_index] = self.link_north[negative_u_index]
        out_down[negative_u_index] = self.link_south[negative_u_index]

        return out_up, out_down


if __name__ == '__main__':
    # making grid
    # size of calculation domain is 4 x 8 km with dx = 20 m
    grid = RasterModelGrid((400, 100), spacing=10.0)
    grid.add_zeros('flow__depth', at='node')
    grid.add_zeros('topographic__elevation', at='node')
    grid.add_zeros('flow__horizontal_velocity', at='link')
    grid.add_zeros('flow__vertical_velocity', at='link')
    grid.add_zeros('flow__sediment_concentration', at='node')
    grid.add_zeros('bed__thickness', at='node')

    # making topography
    # set the slope
    slope = 0.1
    slope_basin_break = 1000
    grid.at_node['topographic__elevation'] = (grid.node_y -
                                              slope_basin_break) * slope

    # set canyon
    canyon_center = 500
    canyon_half_width = 400
    canyon_depth = 50
    canyon = ((grid.node_x >= canyon_center - canyon_half_width) &
              (grid.node_x <= canyon_center + canyon_half_width))
    grid.at_node['topographic__elevation'][canyon] -= canyon_depth - np.abs(
        (grid.node_x[canyon] -
         canyon_center)) * canyon_depth / canyon_half_width

    # set basin
    basin_region = grid.at_node['topographic__elevation'] < 0
    grid.at_node['topographic__elevation'][basin_region] = 0
    grid.set_closed_boundaries_at_grid_edges(False, False, False, False)

    # making initial flow region
    initial_flow_concentration = 0.02
    initial_flow_thickness = 100
    initial_region_radius = 100
    initial_region_center = [500, 3500]
    initial_flow_region = (
        (grid.node_x - initial_region_center[0])**2 +
        (grid.node_y - initial_region_center[1])**2) < initial_region_radius**2
    grid.at_node['flow__depth'][initial_flow_region] = initial_flow_thickness
    grid.at_node['flow__sediment_concentration'][
        initial_flow_region] = initial_flow_concentration

    # making turbidity current object
    tc = TurbidityCurrent2D(
        grid,
        Cf=0.004,
        alpha=0.2,
        kappa=0.001,
        Ds=100 * 10**-6,
        nu_t=0.01,
        implicit_num=5,
    )

    # start calculation
    t = time.time()
    save_grid(grid, 'tc{:04d}.grid'.format(0), clobber=True)
<<<<<<< HEAD
    last = 50
=======
    last = 10
>>>>>>> 99a66578
    for i in range(1, last + 1):
        tc.run_one_step(dt=10.0)
        save_grid(grid, 'tc{:04d}.grid'.format(i), clobber=True)
        print("", end="\r")
        print("{:.1f}% finished".format(i / last * 100), end='\r')
    print('elapsed time: {} sec.'.format(time.time() - t))<|MERGE_RESOLUTION|>--- conflicted
+++ resolved
@@ -3,7 +3,7 @@
 from landlab.utils.decorators import use_file_name_or_kwds
 from landlab.grid.structured_quad import links
 from landlab.io.native_landlab import save_grid
-from cip import cip_2d_M_advection, cip_2d_nonadvection
+from cip import cip_2d_M_advection, cip_2d_nonadvection, cip_2d_diffusion
 import time
 import ipdb
 """A component of landlab that simulates a turbidity current on 2D grids
@@ -603,7 +603,7 @@
             C_prev = self.C_temp.copy()
             converge = 10.0
             count = 0
-            while ((converge > 1.0 * 10**-20) and (count < self.implicit_num)):
+            while ((converge > 1.0 * 10**-10) and (count < self.implicit_num)):
                 # for i in range(1):
                 # calculate non-advection terms on wet grids
                 self.map_values(self.h_temp, self.u_temp, self.v_temp,
@@ -698,8 +698,8 @@
                     out_dfdy=self.dCdy_temp)
 
                 # Calculate deposition/erosion
-                self.calc_G_eta(self.h_temp, self.u_node_temp, self.C_temp,
-                                self.eta_temp)
+                self.calc_G_eta(self.h_temp, self.u_node_temp,
+                                self.v_node_temp, self.C_temp)
                 self.eta_temp = self.eta + self.dt_local * self.G_eta
 
                 # judge convergence of implicit scheme
@@ -718,7 +718,7 @@
             self.update_values()
 
             # Calculate diffusion term of momentum
-            self.cip_2d_diffusion(self.u,
+            cip_2d_diffusion(self.u,
                                   self.v,
                                   self.nu_t,
                                   self.horizontal_active_links,
@@ -736,51 +736,6 @@
             self.update_values()
 
             # apply the shock dissipation scheme
-<<<<<<< HEAD
-            self.shock_dissipation(
-                self.C,
-                self.h,
-                self.core_nodes,
-                self.node_north,
-                self.node_south,
-                self.node_east,
-                self.node_west,
-                self.dt_local,
-                out=self.C_temp)
-
-            # self.shock_dissipation(
-            #     self.u,
-            #     self.h_link,
-            #     self.horizontal_active_links,
-            #     self.link_north,
-            #     self.link_south,
-            #     self.link_east,
-            #     self.link_west,
-            #     self.dt_local,
-            #     out=self.u_temp)
-
-            # self.shock_dissipation(
-            #     self.v,
-            #     self.h_link,
-            #     self.vertical_active_links,
-            #     self.link_north,
-            #     self.link_south,
-            #     self.link_east,
-            #     self.link_west,
-            #     self.dt_local,
-            #     out=self.v_temp)
-
-            self.shock_dissipation(
-                self.h,
-                self.h,
-                self.core_nodes,
-                self.node_north,
-                self.node_south,
-                self.node_east,
-                self.node_west,
-                self.dt_local,
-                out=self.h_temp)
-=======
             self.shock_dissipation(self.C,
                                    self.h,
                                    self.core_nodes,
@@ -820,7 +775,6 @@
                                    self.node_west,
                                    self.dt_local,
                                    out=self.h_temp)
->>>>>>> 99a66578
 
             # Reset our field values with the newest flow depth and
             # discharge.
@@ -1029,41 +983,6 @@
         self.es = self.get_es(u_star_node)
         self.r0[:] = 1.5
 
-    def cip_2d_diffusion(self,
-                         u,
-                         v,
-                         nu_t,
-                         h_active,
-                         v_active,
-                         north,
-                         south,
-                         east,
-                         west,
-                         dx,
-                         dt,
-                         out_u=None,
-                         out_v=None):
-        """Caclulate horizontal and vertical diffusion of velocities u and v
-        """
-        if out_u is None:
-            out_u = np.zeros(u.shape)
-        if out_v is None:
-            out_v = np.zeros(v.shape)
-
-        out_u[h_active] = u[h_active]
-        +nu_t * dt * (
-            (u[east][h_active] - 2 * u[h_active] + u[west][h_active]) +
-            (u[north][h_active] - 2 * u[h_active] +
-             u[south][h_active])) / dx**2
-
-        out_v[v_active] = v[v_active]
-        +nu_t * dt * (
-            (v[east][v_active] - 2 * v[v_active] + v[west][v_active]) +
-            (v[north][v_active] - 2 * v[v_active] +
-             v[south][v_active])) / dx**2
-
-        return out_u, out_v
-
     def shock_dissipation(
             self,
             f,
@@ -1224,90 +1143,6 @@
 
         return out
 
-    def calc_nonadvection_terms(self, h, U, V, C, eta, h_link, u_node, v_node,
-                                C_link, core_nodes, link_horiz, link_vert):
-        """calculate non-advection terms
-        """
-
-        # copy class attributes to local variables
-        dx = self.grid.dx
-        u = U[link_horiz]
-        u_on_vert = U[link_vert]
-        v = V[link_vert]
-        v_on_horiz = V[link_horiz]
-        Cf = self.Cf
-        Rg = self.R * self.g
-        ws = self.ws
-        r0 = np.zeros(h.shape)
-        # core_nodes = self.core_nodes
-        node_north = self.node_north[core_nodes]
-        node_south = self.node_south[core_nodes]
-        node_east = self.node_east[core_nodes]
-        node_west = self.node_west[core_nodes]
-        # link_horiz = self.horizontal_active_links
-        # link_vert = self.vertical_active_links
-        link_north = self.link_north
-        link_south = self.link_south
-        link_east = self.link_east
-        link_west = self.link_west
-
-        # calculate closure functions
-        vel_at_node = np.sqrt(u_node**2 + v_node**2)
-        vel_at_link = np.sqrt(U**2 + V**2)
-        u_star_at_node = np.sqrt(self.Cf) * vel_at_node
-        ew_node = self.get_ew(vel_at_node, h, C)
-        ew_link = self.get_ew(vel_at_link, h_link, C_link)
-        es = self.get_es(u_star_at_node)
-        # ew_node = np.zeros(vel_at_node.shape)
-        # ew_link = np.zeros(vel_at_link.shape)
-        # es = np.zeros(u_star_at_node.shape)
-        r0[:] = 1.5
-        # r0[:] = 0.0
-
-        # Calculate topographic gradient
-        eta_grad_at_link = self.grid.calc_grad_at_link(eta)
-        eta_grad_x = eta_grad_at_link[link_horiz]
-        eta_grad_y = eta_grad_at_link[link_vert]
-
-        # Calculate shear stress
-        if self.flow_type == '3eq':
-            u_star_2 = Cf * u * np.sqrt(u**2 + v_on_horiz**2)
-            v_star_2 = Cf * v * np.sqrt(u_on_vert**2 + v**2)
-
-        # Calculate non-advection terms
-        self.G_h[core_nodes] = ew_node[core_nodes] * np.sqrt(
-            u_node[core_nodes]**2 + v_node[core_nodes]**2) - h[core_nodes] * (
-                (v_node[node_north] - v_node[node_south]) / (2 * dx) +
-                (u_node[node_east] - u_node[node_west]) / (2 * dx))
-
-        self.G_u[link_horiz] = -Rg * C_link[
-            link_horiz] * eta_grad_x - 0.5 * Rg * h_link[link_horiz] * (
-                C_link[link_east][link_horiz] - C_link[link_west][link_horiz]
-            ) / (2 * dx) - Rg * C_link[link_horiz] * (
-                h_link[link_east][link_horiz] - h_link[link_west][link_horiz]
-            ) / (2 * dx) - u_star_2 / h_link[link_horiz] - ew_link[
-                link_horiz] * u * np.sqrt(u**2 +
-                                          v_on_horiz**2) / h_link[link_horiz]
-
-        self.G_v[link_vert] = -Rg * C_link[
-            link_vert] * eta_grad_y - 0.5 * Rg * h_link[link_vert] * (
-                C_link[link_north][link_vert] - C_link[link_south][link_vert]
-            ) / (2 * dx) - Rg * C_link[link_vert] * (
-                h_link[link_north][link_vert] - h_link[link_south][link_vert]
-            ) / (2 * dx) - v_star_2 / h_link[link_vert] - ew_link[
-                link_vert] * v * np.sqrt(u_on_vert**2 +
-                                         v**2) / h_link[link_vert]
-
-        sedimentation_rate = ws * (r0[core_nodes] * C[core_nodes] -
-                                   es[core_nodes])
-
-        self.G_C[core_nodes] = (
-            -sedimentation_rate - ew_node[core_nodes] * C[core_nodes] *
-            np.sqrt(u_node[core_nodes]**2 + v_node[core_nodes]**2)
-        ) / h[core_nodes]
-
-        self.G_eta[core_nodes] = sedimentation_rate / (1 - self.lambda_p)
-
     def calc_G_h(self, h, u_node, v_node, C):
         """Calculate non-advection term for h
         """
@@ -1424,7 +1259,6 @@
         # Horizontal velocity is only updated at horizontal links,
         # and vertical velocity is updated at vertical links during
         # CIP procedures. Therefore we need to map those values each other.
-<<<<<<< HEAD
         # self.v[self.
         #        horizontal_active_links] = grid.map_mean_of_link_nodes_to_link(
         #            self.v_node)[self.horizontal_active_links]
@@ -1439,14 +1273,13 @@
             self.v[self.vertical_link_NE] + self.v[self.vertical_link_NW] +
             self.v[self.vertical_link_SE] +
             self.v[self.vertical_link_SW]) / 4.0
-=======
-        self.v[self.
-               horizontal_active_links] = grid.map_mean_of_link_nodes_to_link(
-                   self.v_node)[self.horizontal_active_links]
-        self.u[
-            self.vertical_active_links] = grid.map_mean_of_link_nodes_to_link(
-                self.u_node)[self.vertical_active_links]
->>>>>>> 99a66578
+
+        # self.v[self.
+        #        horizontal_active_links] = grid.map_mean_of_link_nodes_to_link(
+        #            self.v_node)[self.horizontal_active_links]
+        # self.u[
+        #     self.vertical_active_links] = grid.map_mean_of_link_nodes_to_link(
+        #         self.u_node)[self.vertical_active_links]
 
         # adjust illeagal values
         h[np.where(h < self.h_init)] = self.h_init
@@ -1580,20 +1413,18 @@
         grid,
         Cf=0.004,
         alpha=0.2,
-        kappa=0.001,
+        kappa=0.0001,
         Ds=100 * 10**-6,
         nu_t=0.01,
-        implicit_num=5,
+        h_init=0.01,
+        implicit_num=10,
     )
 
     # start calculation
     t = time.time()
     save_grid(grid, 'tc{:04d}.grid'.format(0), clobber=True)
-<<<<<<< HEAD
-    last = 50
-=======
-    last = 10
->>>>>>> 99a66578
+    last = 100
+    ipdb.set_trace()
     for i in range(1, last + 1):
         tc.run_one_step(dt=10.0)
         save_grid(grid, 'tc{:04d}.grid'.format(i), clobber=True)
