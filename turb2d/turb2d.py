--- conflicted
+++ resolved
@@ -624,21 +624,12 @@
             #the end of the loop of one local time step
             self.first_step = False
 
-<<<<<<< HEAD
-        # update values
-        self.update_values()
-        map_values(self, self.h, self.u, self.v, self.Ch, self.eta,
-                   self.h_link, self.u_node, self.v_node, self.Ch_link, self.U,
-                   self.U_node)
-        update_up_down_links_and_nodes(self)
-=======
             # Calculation is terminated if global dt is not specified.
             if dt is np.inf:
                 break
 
             # add local dt to the timer "local elapsed time"
             local_elapsed_time += self.dt_local
->>>>>>> 7d8a5200
 
         # This is the end of the calculation
         # Update bed thickness and record results in the grid
