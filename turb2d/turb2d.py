"""A component of landlab that simulates a turbidity current on 2D grids

This component simulates turbidity currents using the 2-D numerical model of
shallow-water equations over topography on the basis of 3 equation model of
Parker et al. (1986). 

.. codeauthor: : Hajime Naruse

Examples
---------
    # making grid
    # size of calculation domain is 4 x 8 km with dx = 20 m
    grid = RasterModelGrid((400, 100), spacing=10.0)
    grid.add_zeros('flow__depth', at='node')
    grid.add_zeros('topographic__elevation', at='node')
    grid.add_zeros('flow__horizontal_velocity', at='link')
    grid.add_zeros('flow__vertical_velocity', at='link')
    grid.add_zeros('flow__sediment_concentration', at='node')
    grid.add_zeros('bed__thickness', at='node')

    # making topography
    # set the slope
    slope = 0.1
    slope_basin_break = 1000
    grid.at_node['topographic__elevation'] = (
        grid.node_y - slope_basin_break) * slope

    # set canyon
    canyon_center = 500
    canyon_half_width = 400
    canyon_depth = 50
    canyon = ((grid.node_x >= canyon_center - canyon_half_width) &
              (grid.node_x <= canyon_center + canyon_half_width))
    grid.at_node['topographic__elevation'][canyon] -= canyon_depth - np.abs(
        (grid.node_x[canyon] -
         canyon_center)) * canyon_depth / canyon_half_width

    # set basin
    basin_region = grid.at_node['topographic__elevation'] < 0
    grid.at_node['topographic__elevation'][basin_region] = 0
    grid.set_closed_boundaries_at_grid_edges(False, False, False, False)

    # making initial flow region
    initial_flow_concentration = 0.02
    initial_flow_thickness = 100
    initial_region_radius = 100
    initial_region_center = [500, 3500]
    initial_flow_region = (
        (grid.node_x - initial_region_center[0])**2 +
        (grid.node_y - initial_region_center[1])**2) < initial_region_radius**2
    grid.at_node['flow__depth'][initial_flow_region] = initial_flow_thickness
    grid.at_node['flow__sediment_concentration'][
        initial_flow_region] = initial_flow_concentration

    # making turbidity current object
    tc = TurbidityCurrent2D(
        grid,
        Cf=0.004,
        alpha=0.1,
        Ds=80 * 10**-6,
    )

    # start calculation
    t = time.time()
    save_grid(grid, 'tc{:04d}.grid'.format(0), clobber=True)
    last = 100
    for i in range(1, last + 1):
        tc.run_one_step(dt=100.0)
        save_grid(grid, 'tc{:04d}.grid'.format(i), clobber=True)
        print("", end="\r")
        print("{:.1f}% finished".format(i / last * 100), end='\r')
    print('elapsed time: {} sec.'.format(time.time() - t))

"""
from .gridutils import set_up_neighbor_arrays, update_up_down_links_and_nodes
from .gridutils import map_values, map_links_to_nodes, map_nodes_to_links
from .gridutils import find_boundary_links_nodes, adjust_negative_values
from .utils import create_init_flow_region, create_topography, create_topography_from_geotiff
from .wetdry import find_wet_grids, process_partial_wet_grids
from .sediment_func import get_es, get_ew, get_ws
<<<<<<< HEAD
from .cip import cip_2d_diffusion, shock_dissipation, update_gradient_terms
from .cip import rcip_2d_M_advection, cip_2d_nonadvection, cip_2d_M_advection
from landlab.io.native_landlab import save_grid, load_grid
=======
from .cip import update_gradient, update_gradient2
from .cip import CIP2D, Jameson, SOR
from landlab.io.native_landlab import save_grid
>>>>>>> 7605d161
from landlab.io.netcdf import write_netcdf
from landlab.grid.structured_quad import links
from landlab import Component, FieldError, RasterModelGrid
import numpy as np
import time
<<<<<<< HEAD
from osgeo import gdal, gdalconst
import ipdb
ipdb.set_trace()
=======
from tqdm import tqdm

# import ipdb
# ipdb.set_trace()
>>>>>>> 7605d161


class TurbidityCurrent2D(Component):
    """Simulate a turbidity current using the CIP method.

    Landlab component that simulates turbidity current using the CIP method
    for solving the 2D shallow water equations.

    This component calculates flow depth, shear stress across any raster grid.
    Default input file is named "turbidity_current_input.txt" and is
    contained in the turb2d directory.

    The primary method of this class is: func: 'run_one_step'
    """

    _name = 'TurbidityCurrent2D'

    _cite_as = """Naruse in prep."""

    _input_var_names = (
        'flow__depth',
        'flow__horizontal_velocity',
        'flow__vertical_velocity',
        'flow__sediment_concentration',
        'topographic__elevation',
        'bed__thickness',
        'flow__surface_elevation',
    )

    _output_var_names = (
        'flow__depth',
        'flow__horizontal_velocity',
        'flow__vertical_velocity',
        'flow__sediment_concentration',
        'topographic__elevation',
        'bed__thickness',
        'flow__surface_elevation',
    )

    _var_units = {
        'flow__depth': 'm',
        'flow__horizontal_velocity': 'm/s',
        'flow__vertical_velocity': 'm/s',
        'flow__sediment_concentration': '1',
        'topographic__elevation': 'm',
        'bed__thickness': 'm',
        'flow__surface_elevation': 'm',
    }

    _var_mapping = {
        'flow__depth': 'node',
        'flow__horizontal_velocity': 'link',
        'flow__vertical_velocity': 'link',
        'flow__sediment_concentration': 'node',
        'topographic__elevation': 'node',
        'bed__thickness': 'node',
        'flow__surface_elevation': 'node',
    }

    _var_doc = {
        'flow__depth': 'The depth of flow at each node.',
        'flow__horizontal_velocity':
        'Horizontal component of flow velocity at each link',
        'flow__vertical_velocity':
        'Vertical component of flow velocity at each link',
        'flow__sediment_concentration': 'Sediment concentration in flow',
        'topographic__elevation': 'The land surface elevation.',
        'bed__thickness': 'The bed thickness',
        'flow__surface_elevation': 'Elevation of flow surface',
    }

    def __init__(self,
                 grid,
                 h_init=0.0,
                 p_w=10**(-5),
                 h_w=0.01,
                 alpha=0.1,
                 Cf=0.004,
                 g=9.81,
                 R=1.65,
                 Ds=100 * 10**-6,
                 lambda_p=0.4,
                 r0=1.5,
                 nu=1.010 * 10**-6,
                 kappa=0.01,
                 nu_a=0.8,
                 implicit_num=100,
                 implicit_threshold=1.0 * 10**-15,
                 C_init=0.0,
                 gamma=0.35,
                 water_entrainment=True,
                 suspension=True,
                 sed_entrainment_func='GP1991field',
                 **kwds):
        """Create a component of turbidity current 

        Parameters
        ----------
        grid: RasterModelGrid
            A landlab grid.
        h_init: float, optional
            Thickness of initial thin layer of flow to prevent divide by zero
            errors(m).
        p_w: float, optional
            Water pressure (Ch^2) to judge "wet" nodes and links(m^2).
        h_w: float, optional
            Minimum flow depth (h) to judge "wet" nodes and links(m).
        alpha: float, optional
            Time step coefficient
        Cf: float, optional
            Dimensionless Chezy friction coefficient.
        g: float, optional
            Acceleration due to gravity(m/s ^ 2)
        R: float, optional
            Submerged specific density(rho_s/rho_f - 1)(1)
        Ds: float, optional
            Sediment diameter(m)
        lambda_p: float, optional
            Bed sediment porosity(1)
        nu: float, optional
            Kinematic viscosity of water(at 293K)
        kappa: float, optional
            Second order artificial viscosity. This value, alpha and
            h_w affect to calculation stability.
        nu_a: float, optional
            Artificial viscosity coefficient (0.6-1.0). Default is 0.8.
        implicit_num: float, optional
            Maximum number of loops for implicit calculation.
        implicit_threshold: float, optional
            Threshold value to finish the implicit calculation
        r0: float, optional
            Ratio of near-bed concentration to layer-averaged concentration
        C_init: float, optional
            Minimum value of sediment concentration.
        gamma: float, optional
            Coefficient for calculating velocity of flow front 
        suspension: boolean, optional
            turn on the function for entrainment/settling of suspension
        water_entrainment: boolean, optional
            turn on the function for ambient water entrainment
        sed_entrainment_func: string, optional
            Choose the function to be used for sediment entrainment. Default
            is 'GP1991field', and other options are: 'GP1991exp', 'vanRijn1984'        """
        super(TurbidityCurrent2D, self).__init__(grid, **kwds)

        # First we copy our grid
        self._grid = grid

        # Copy model parameters
        self.h_init = h_init
        self.alpha = alpha
        if type(Cf) is str:
            self.Cf = self.grid.at_link[Cf]
        else:
            self.Cf = Cf
        self.g = g
        self.R = R
        self.Ds = Ds
        self.p_w = p_w
        self.h_w = h_w
        self.nu = nu
        self.kappa = kappa
        self.nu_a = nu_a
        self.r0 = r0
        self.lambda_p = lambda_p
        self.implicit_num = implicit_num
        self.implicit_threshold = implicit_threshold
        self.C_init = C_init
        self.gamma = gamma
        self.water_entrainment = water_entrainment
        self.suspension = suspension
        self.sed_entrainment_func = sed_entrainment_func

        # Now setting up fields at nodes and links
        try:
            self.eta = grid.add_zeros(
                'topographic__elevation',
                at='node',
                units=self._var_units['topographic__elevation'])

        except FieldError:
            # Field was already set
            self.eta = self._grid.at_node['topographic__elevation']

        try:
            self.bed_thick = grid.add_zeros(
                'bed__thickness',
                at='node',
                units=self._var_units['bed__thickness'])
        except FieldError:
            # Field was already set
            self.bed_thick = self._grid.at_node['bed__thickness']

        try:
            self.h = grid.add_zeros('flow__depth',
                                    at='node',
                                    units=self._var_units['flow__depth'])
        except FieldError:
            # Field was already set
            self.h = grid.at_node['flow__depth']

        try:
            self.C = grid.add_zeros(
                'flow__sediment_concentration',
                at='node',
                units=self._var_units['flow__sediment_concentration'])
            self.Ch = self.C * self.h

        except FieldError:
            # Field was already set
            self.C = grid.at_node['flow__sediment_concentration']
            self.Ch = self.C * self.h

        try:
            grid.add_zeros('flow__surface_elevation',
                           at='node',
                           units=self._var_units['flow__surface_elevation'])
            grid.at_node['flow__surface_elevation'] = self.h + self.eta

        except FieldError:
            grid.at_node['flow__surface_elevation'] = self.h + self.eta

        try:
            self.u = grid.add_zeros(
                'flow__horizontal_velocity',
                at='link',
                units=self._var_units['flow__horizontal_velocity'])
            self.v = grid.add_zeros(
                'flow__vertical_velocity',
                at='link',
                units=self._var_units['flow__vertical_velocity'])

        except FieldError:
            # Field was already set
            self.u = grid.at_link['flow__horizontal_velocity']
            self.v = grid.at_link['flow__vertical_velocity']

        try:
            self.u_node = grid.add_zeros(
                'flow__horizontal_velocity_at_node',
                at='node',
                units=self._var_units['flow__horizontal_velocity'])
            self.v_node = grid.add_zeros(
                'flow__vertical_velocity_at_node',
                at='node',
                units=self._var_units['flow__vertical_velocity'])
        except FieldError:
            self.u_node = grid.at_node['flow__horizontal_velocity_at_node']
            self.v_node = grid.at_node['flow__vertical_velocity_at_node']

        self.h += self.h_init
        self.C += self.C_init
        self.Ch += self.h_init * self.C_init

        # For gradient of parameters at nodes and links
        try:
            self.dudx = grid.add_zeros(
                'flow_horizontal_velocity__horizontal_gradient', at='link')
            self.dudy = grid.add_zeros(
                'flow_horizontal_velocity__vertical_gradient', at='link')
            self.dvdx = grid.add_zeros(
                'flow_vertical_velocity__horizontal_gradient', at='link')
            self.dvdy = grid.add_zeros(
                'flow_vertical_velocity__vertical_gradient', at='link')
            self.dhdx = grid.add_zeros('flow_depth__horizontal_gradient',
                                       at='node')
            self.dhdy = grid.add_zeros('flow_depth__vertical_gradient',
                                       at='node')
            self.dChdx = grid.add_zeros(
                'flow_sediment_volume__horizontal_gradient', at='node')
            self.dChdy = grid.add_zeros(
                'flow_sediment_volume__vertical_gradient', at='node')

        except FieldError:
            self.dudx = grid.at_link[
                'flow_horizontal_velocity__horizontal_gradient']
            self.dudy = grid.at_link[
                'flow_horizontal_velocity__vertical_gradient']
            self.dvdx = grid.at_link[
                'flow_vertical_velocity__horizontal_gradient']
            self.dvdy = grid.at_link[
                'flow_vertical_velocity__vertical_gradient']
            self.dhdx = grid.at_node['flow_depth__horizontal_gradient']
            self.dhdy = grid.at_node['flow_depth__vertical_gradient']
            self.dChdx = grid.at_node[
                'flow_sediment_volume__horizontal_gradient']
            self.dChdy = grid.at_node[
                'flow_sediment_volume__vertical_gradient']

        try:
            self.dhdx = grid.add_zeros('flow_depth__horizontal_gradient',
                                       at='node')
            self.dhdy = grid.add_zeros('flow_depth__vertical_gradient',
                                       at='node')
            self.dChdx = grid.add_zeros(
                'flow_sediment_volume__horizontal_gradient', at='node')
            self.dChdy = grid.add_zeros(
                'flow_sediment_volume__vertical_gradient', at='node')

        except FieldError:
            self.dhdx = grid.at_node['flow_depth__horizontal_gradient']
            self.dhdy = grid.at_node['flow_depth__vertical_gradient']
            self.dChdx = grid.at_node[
                'flow_sediment_volume__horizontal_gradient']
            self.dChdy = grid.at_node[
                'flow_sediment_volume__vertical_gradient']

        # record active links
        self.active_link_ids = links.active_link_ids(self.grid.shape,
                                                     self.grid.status_at_node)
        self.horizontal_active_links = links.horizontal_active_link_ids(
            self.grid.shape, self.active_link_ids)
        self.horizontal_active_links = np.delete(
            self.horizontal_active_links,
            np.where(self.horizontal_active_links < 0))
        self.vertical_active_links = links.vertical_active_link_ids(
            self.grid.shape, self.active_link_ids)
        self.vertical_active_links = np.delete(
            self.vertical_active_links,
            np.where(self.vertical_active_links < 0))

        # Set up temporal parameters
        # self.Ch = self.C * self.h
        self.u_node = np.zeros(grid.number_of_nodes)
        self.v_node = np.zeros(grid.number_of_nodes)
        self.h_link = np.zeros(grid.number_of_links)
        self.Ch_link = np.zeros(grid.number_of_links)

        # composite velocity
        self.U = np.zeros(grid.number_of_links)
        self.U_node = np.zeros(grid.number_of_nodes)

        # water and sediment entrainment rates
        self.ew_node = np.zeros(grid.number_of_nodes)
        self.ew_link = np.zeros(grid.number_of_links)
        self.es = np.zeros(grid.number_of_nodes)

        # diffusion coefficient of velocity
        self.nu_t = np.zeros(grid.number_of_links)

        # temporary values for flow depth
        self.h_temp = np.zeros(grid.number_of_nodes)
        self.dhdx_temp = np.zeros(grid.number_of_nodes)
        self.dhdy_temp = np.zeros(grid.number_of_nodes)
<<<<<<< HEAD
        self.h_prev = np.zeros(grid.number_of_nodes)
=======
>>>>>>> 7605d161
        self.h_link_temp = np.zeros(grid.number_of_links)

        # temporary values for horizontal velocity
        self.u_temp = np.zeros(grid.number_of_links)
        self.u_node_temp = np.zeros(grid.number_of_nodes)
        self.dudx_temp = np.zeros(grid.number_of_links)
        self.dudy_temp = np.zeros(grid.number_of_links)

        # temporary values for vertical velocity
        self.v_temp = np.zeros(grid.number_of_links)
        self.v_node_temp = np.zeros(grid.number_of_nodes)
        self.dvdx_temp = np.zeros(grid.number_of_links)
        self.dvdy_temp = np.zeros(grid.number_of_links)

        # temporary value to store divergence of velocity
        self.div = np.zeros(grid.number_of_nodes)

        # temporary variable to store pressure
        self.p = np.zeros(grid.number_of_nodes)
        self.p_temp = np.zeros(grid.number_of_nodes)

        # temporary values for wave celerity
        self.Cs = np.zeros(grid.number_of_nodes)

        # volume of suspended sediment
        self.Ch_temp = np.zeros(grid.number_of_nodes)
        self.dChdx_temp = np.zeros(grid.number_of_nodes)
        self.dChdy_temp = np.zeros(grid.number_of_nodes)
        self.Ch_prev = np.zeros(grid.number_of_nodes)
        self.Ch_link_temp = np.zeros(grid.number_of_links)

        # topographic elevation and slope
        self.eta_temp = self.eta.copy()
        self.eta_init = self.eta.copy()
        self.S = grid.calc_grad_at_link(self.eta)

        # length of flow velocity vector
        self.U_temp = self.U.copy()
        self.U_node_temp = self.U_node.copy()

        # aritificial viscosity
        self.q = np.zeros(grid.number_of_nodes)

        # arrays to record upcurrent and downcurrent nodes
        self.horizontal_up_nodes = np.zeros(grid.number_of_nodes, dtype=np.int)
        self.vertical_up_nodes = np.zeros(grid.number_of_nodes, dtype=np.int)
        self.horizontal_down_nodes = np.zeros(grid.number_of_nodes,
                                              dtype=np.int)
        self.vertical_down_nodes = np.zeros(grid.number_of_nodes, dtype=np.int)

        self.horizontal_up_links = np.zeros(grid.number_of_links, dtype=np.int)
        self.vertical_up_links = np.zeros(grid.number_of_links, dtype=np.int)
        self.horizontal_down_links = np.zeros(grid.number_of_links,
                                              dtype=np.int)
        self.vertical_down_links = np.zeros(grid.number_of_links, dtype=np.int)

        # arrays to refer adjacent links and nodes
        self.east_link_at_node = np.zeros(grid.number_of_nodes, dtype=np.int)
        self.north_link_at_node = np.zeros(grid.number_of_nodes, dtype=np.int)
        self.west_link_at_node = np.zeros(grid.number_of_nodes, dtype=np.int)
        self.south_link_at_node = np.zeros(grid.number_of_nodes, dtype=np.int)
        self.west_node_at_horizontal_link = np.zeros(grid.number_of_links,
                                                     dtype=np.int)
        self.east_node_at_horizontal_link = np.zeros(grid.number_of_links,
                                                     dtype=np.int)
        self.south_node_at_vertical_link = np.zeros(grid.number_of_links,
                                                    dtype=np.int)
        self.north_node_at_vertical_link = np.zeros(grid.number_of_links,
                                                    dtype=np.int)

        # ids to process boundary conditions
        self.bound_links = None
        self.edge_links = None
        self.fixed_grad_nodes = None
        self.fixed_grad_anchor_nodes = None
        self.fixed_grad_links = None
        self.fixed_grad_anchor_links = None
        self.fixed_value_nodes = None
        self.fixed_value_anchor_nodes = None
        self.fixed_value_links = None
        self.fixed_value_anchor_links = None
        self.fixed_value_edge_links = None

        # set variables to be used for processing wet/dry grids
        self.wet_nodes = None
        self.partial_wet_nodes = None
        self.wet_horizontal_links = None
        self.wet_vertical_links = None
        self.horizontally_partial_wet_nodes = None
        self.vertically_partial_wet_nodes = None
        self.horizontally_wettest_nodes = None
        self.vertically_wettest_nodes = None
        self.partial_wet_horizontal_links = None
        self.partial_wet_vertical_links = None
        self.horizontal_direction_wettest = None
        self.vertical_direction_wettest = None
        self.wettest_nodes = None
        self.wet_pwet_nodes = None
        self.wet_pwet_links = None
        self.wet_pwet_horizontal_links = None
        self.wet_pwet_vertical_links = None
        self.wettest_nodes = None
        self.dry_nodes = None
        self.dry_links = None
<<<<<<< HEAD
        self.M_horiz = None
        self.CM_horiz = None
        self.M_vert = None
        self.CM_vert = None
=======
        self.horizontal_overspill_velocity = None
        self.vertical_overspill_velocity = None
>>>>>>> 7605d161

        # Calculate subordinate parameters
        self.ws = get_ws(self.R, self.g, self.Ds, self.nu)

        # Record initial topography
        self.eta_init[:] = self.eta[:]

        # Start time of simulation is at 0 s
        grid.at_grid['time__elapsed'] = 0.0
        self.elapsed_time = grid.at_grid['time__elapsed']

        self.dt = None
        self.dt_local = None
        self.first_step = True
        # self.first_stage_count = 0

        self.neighbor_flag = False

    def calc_time_step(self):
        """Calculate time step
        """

        Ch_is_positive = self.Ch > 0
        self.Cs[Ch_is_positive] = np.sqrt(self.R * self.g *
                                          self.Ch[Ch_is_positive])
        self.Cs[~Ch_is_positive] = 0

        dt_local = self.alpha * self.grid.dx / np.amax(
            np.array([
                np.amax(np.abs(self.u_node) + self.Cs),
                np.amax(np.abs(self.v_node) + self.Cs), 1.0
            ]))

        if self.first_step is True:
            dt_local *= 0.1

        return dt_local

    def run_one_step(self, dt=None):
        """Generate a turbidity current across a RasterModelGrid.

        For one time step, this generates 'turbidity current' across
        a given grid by calculating flow height and concentration at each node
        and velocities at each link.

        Outputs flow depth, concentration, horizontal and vertical
        velocity values through time at every point in the input grid.

        Parameters
        ----------------
        dt: float, optional
            time to finish calculation of this step. Inside the model,
            local value of dt is used for stability of calculation.
            If dt = None, dt is set to be equal to local dt.
        """

        # DH adds a loop to enable an imposed tstep while maintaining stability
        local_elapsed_time = 0.
        if dt is None:
            dt = np.inf  # to allow the loop to begin
        self.dt = dt

        # First, we check and see if the neighbor arrays have been
        # initialized
        if self.neighbor_flag is False:
            set_up_neighbor_arrays(self)

        # In case another component has added data to the fields, we just
        # reset our water depths, topographic elevations and water
        # velocity variables to the fields.
        self.h = self.grid['node']['flow__depth']
        self.eta = self.grid['node']['topographic__elevation']
        self.u = self.grid['link']['flow__horizontal_velocity']
        self.v = self.grid['link']['flow__vertical_velocity']
        self.u_node = self.grid['node']['flow__horizontal_velocity_at_node']
        self.v_node = self.grid['node']['flow__vertical_velocity_at_node']
        self.C = self.grid['node']['flow__sediment_concentration']
        self.Ch = self.C * self.h

        # create numerical solver objects
        self.cip2d = CIP2D(self.grid.number_of_links)
        self.sor = SOR(self.grid.number_of_nodes, self.node_east,
                       self.node_west, self.node_north, self.node_south,
                       self.implicit_threshold, self.implicit_num, self.alpha,
                       self.update_boundary_conditions)
        self.jameson = Jameson(
            self.grid.number_of_nodes, self.grid.number_of_links,
            self.node_east, self.node_west, self.node_north, self.node_south,
            self.grid.horizontal_links, self.grid.vertical_links,
            self.east_node_at_horizontal_link,
            self.west_node_at_horizontal_link,
            self.north_node_at_vertical_link, self.south_node_at_vertical_link,
            self.east_link_at_node, self.west_link_at_node,
            self.north_link_at_node, self.south_link_at_node, self.kappa)

        # Initialize boundary conditions and wet/dry grids
        find_boundary_links_nodes(self)
        find_wet_grids(self)
        map_values(self, self.h, self.dhdx, self.dhdy, self.u, self.dudx,
                   self.v, self.dvdy, self.Ch, self.dChdx, self.dChdy,
                   self.eta, self.h_link, self.u_node, self.v_node,
                   self.Ch_link, self.U, self.U_node)
        self.update_boundary_conditions(h=self.h,
                                        u=self.u,
                                        v=self.v,
                                        Ch=self.Ch,
                                        h_link=self.h_link,
                                        Ch_link=self.Ch_link,
                                        u_node=self.u_node,
                                        v_node=self.v_node,
                                        eta=self.eta)
        update_up_down_links_and_nodes(self)
        self.copy_values_to_temp()

        # continue calculation until the prescribed time elapsed
        while local_elapsed_time < dt:
            # set local time step
            dt_local = self.calc_time_step()
            # Can really get into trouble if nothing happens but we still run:
            if not dt_local < np.inf:
                break
            if local_elapsed_time + dt_local > dt:
                dt_local = dt - local_elapsed_time
            self.dt_local = dt_local

            # Find wet and partial wet grids
<<<<<<< HEAD
            find_wet_grids(self, self.h)

            # Process partial wet grids
            self._process_partial_wet_phase()

            # calculate non-advection terms using implicit method
            self._non_advection_phase()

            # Calculate diffusion term of momentum
            self._diffusion_phase()

            # calculation of advecton terms of momentum (u and v) equations
            # by CIP method
            self._advection_phase()

            # apply the shock dissipation scheme
            self._shock_dissipation_phase()

            # calculate deposition/erosion
            # self._deposition_phase()

            # Change the flag indicating this is the first step
            self.first_step = False
            # if self.first_stage_count > 10:
            #     self.first_step = False
            # else:
            #     self.first_stage_count += 1

            # Calculation is terminated if global dt is not specified.
            if dt is np.inf:
                break
            local_elapsed_time += self.dt_local

        # Update bed thickness and record results in the grid
        self.elapsed_time += local_elapsed_time
        self.bed_thick = self.eta - self.eta_init
        self.copy_values_to_grid()

    def _advection_phase(self):
        """Calculate advection phase of the model
        """
        rcip_2d_M_advection(
            self.u,
            self.dudx,
            self.dudy,
            self.u,
            self.v,
            self.wet_pwet_horizontal_links,
            self.horizontal_up_links[self.wet_pwet_horizontal_links],
            self.horizontal_down_links[self.wet_pwet_horizontal_links],
            self.vertical_up_links[self.wet_pwet_horizontal_links],
            self.vertical_down_links[self.wet_pwet_horizontal_links],
            self.grid.dx,
            self.dt_local,
            out_f=self.u_temp,
            out_dfdx=self.dudx_temp,
            out_dfdy=self.dudy_temp)

        rcip_2d_M_advection(
            self.v,
            self.dvdx,
            self.dvdy,
            self.u,
            self.v,
            self.wet_pwet_vertical_links,
            self.horizontal_up_links[self.wet_pwet_vertical_links],
            self.horizontal_down_links[self.wet_pwet_vertical_links],
            self.vertical_up_links[self.wet_pwet_vertical_links],
            self.vertical_down_links[self.wet_pwet_vertical_links],
            self.grid.dx,
            self.dt_local,
            out_f=self.v_temp,
            out_dfdx=self.dvdx_temp,
            out_dfdy=self.dvdy_temp)

        # rcip_2d_M_advection(self.h,
        #                     self.dhdx,
        #                     self.dhdy,
        #                     self.u_node,
        #                     self.v_node,
        #                     self.wet_nodes,
        #                     self.horizontal_up_nodes[self.wet_nodes],
        #                     self.horizontal_down_nodes[self.wet_nodes],
        #                     self.vertical_up_nodes[self.wet_nodes],
        #                     self.vertical_down_nodes[self.wet_nodes],
        #                     self.grid.dx,
        #                     self.dt_local,
        #                     out_f=self.h_temp,
        #                     out_dfdx=self.dhdx_temp,
        #                     out_dfdy=self.dhdy_temp)

        # rcip_2d_M_advection(self.Ch,
        #                     self.dChdx,
        #                     self.dChdy,
        #                     self.u_node,
        #                     self.v_node,
        #                     self.wet_nodes,
        #                     self.horizontal_up_nodes[self.wet_nodes],
        #                     self.horizontal_down_nodes[self.wet_nodes],
        #                     self.vertical_up_nodes[self.wet_nodes],
        #                     self.vertical_down_nodes[self.wet_nodes],
        #                     self.grid.dx,
        #                     self.dt_local,
        #                     out_f=self.Ch_temp,
        #                     out_dfdx=self.dChdx_temp,
        #                     out_dfdy=self.dChdy_temp)

        # update values after calculating advection terms
        # map node values to links, and link values to nodes.
        # self.h_temp[:] = self.h[:]
        # self.Ch_temp[:] = self.Ch[:]
        map_values(self, self.h_temp, self.u_temp, self.v_temp, self.Ch_temp,
                   self.eta_temp, self.h_link_temp, self.u_node_temp,
                   self.v_node_temp, self.Ch_link_temp, self.U_temp,
                   self.U_node_temp)
        self.update_values()
        update_up_down_links_and_nodes(self)

    def _non_advection_phase(self):
        """Calculate non-advection phase of the model
        """
        self.copy_values_to_temp()
        self.h_prev[:] = self.h_temp[:]
        self.Ch_prev[:] = self.Ch_temp[:]
        converge = 10.0
        count = 0
        while ((converge > 1.0 * 10**-20) and (count < self.implicit_num)):

            self.calc_G_u(self.h_temp, self.h_link_temp, self.u_temp,
                          self.v_temp, self.Ch_temp, self.Ch_link_temp,
                          self.eta_temp, self.U_temp,
                          self.wet_horizontal_links)
            self.calc_G_v(self.h_temp, self.h_link_temp, self.u_temp,
                          self.v_temp, self.Ch_temp, self.Ch_link_temp,
                          self.eta_temp, self.U_temp, self.wet_vertical_links)
            # self.u_temp[self.wet_horizontal_links] = self.u[
            #     self.wet_horizontal_links] + self.dt_local * self.G_u[
            #         self.wet_horizontal_links]
            # self.v_temp[self.wet_vertical_links] = self.v[
            #     self.wet_vertical_links] + self.dt_local * self.G_v[
            #         self.wet_vertical_links]

            cip_2d_nonadvection(
                self.u,
                self.dudx,
                self.dudy,
                self.G_u,
                self.u_temp,
                self.v_temp,
                self.wet_horizontal_links,
                self.horizontal_up_links[self.wet_horizontal_links],
                self.horizontal_down_links[self.wet_horizontal_links],
                self.vertical_up_links[self.wet_horizontal_links],
                self.vertical_down_links[self.wet_horizontal_links],
                self.grid.dx,
                self.dt_local,
                out_f=self.u_temp,
                out_dfdx=self.dudx_temp,
                out_dfdy=self.dudy_temp)

            cip_2d_nonadvection(
                self.v,
                self.dvdx,
                self.dvdy,
                self.G_v,
                self.u_temp,
                self.v_temp,
                self.wet_vertical_links,
                self.horizontal_up_links[self.wet_vertical_links],
                self.horizontal_down_links[self.wet_vertical_links],
                self.vertical_up_links[self.wet_vertical_links],
                self.vertical_down_links[self.wet_vertical_links],
                self.grid.dx,
                self.dt_local,
                out_f=self.v_temp,
                out_dfdx=self.dvdx_temp,
                out_dfdy=self.dvdy_temp)

            map_links_to_nodes(
                self,
                self.u_temp,
                self.v_temp,
                self.u_node_temp,
                self.v_node_temp,
                self.U_temp,
                self.U_node_temp,
            )

            # Calculate non-advection terms of h and Ch
            self.calc_G_h(self.h_temp, self.h_link_temp, self.u_temp,
                          self.u_node_temp, self.v_temp, self.v_node_temp,
                          self.Ch_temp, self.U_node_temp, self.wet_nodes)
            self.calc_G_Ch(self.Ch_temp, self.Ch_link_temp, self.u_temp,
                           self.v_temp, self.wet_nodes)

            # cip_2d_nonadvection(self.h,
            #                     self.dhdx,
            #                     self.dhdy,
            #                     self.G_h,
            #                     self.u_node_temp,
            #                     self.v_node_temp,
            #                     self.wet_nodes,
            #                     self.horizontal_up_nodes[self.wet_nodes],
            #                     self.horizontal_down_nodes[self.wet_nodes],
            #                     self.vertical_up_nodes[self.wet_nodes],
            #                     self.vertical_down_nodes[self.wet_nodes],
            #                     self.grid.dx,
            #                     self.dt_local,
            #                     out_f=self.h_temp,
            #                     out_dfdx=self.dhdx_temp,
            #                     out_dfdy=self.dhdy_temp)

            # cip_2d_nonadvection(self.Ch,
            #                     self.dChdx,
            #                     self.dChdy,
            #                     self.G_Ch,
            #                     self.u_node_temp,
            #                     self.v_node_temp,
            #                     self.wet_nodes,
            #                     self.horizontal_up_nodes[self.wet_nodes],
            #                     self.horizontal_down_nodes[self.wet_nodes],
            #                     self.vertical_up_nodes[self.wet_nodes],
            #                     self.vertical_down_nodes[self.wet_nodes],
            #                     self.grid.dx,
            #                     self.dt_local,
            #                     out_f=self.Ch_temp,
            #                     out_dfdx=self.dChdx_temp,
            #                     out_dfdy=self.dChdy_temp)

            self.h_temp[self.wet_nodes] = self.h[self.wet_nodes] \
                + self.dt_local * self.G_h[self.wet_nodes]
            self.Ch_temp[self.wet_nodes] = (
                self.Ch[self.wet_nodes] +
                self.dt_local * self.G_Ch[self.wet_nodes])

            # update values
            map_nodes_to_links(self, self.h_temp, self.Ch_temp, self.eta_temp,
                               self.h_link_temp, self.Ch_link_temp)

            # check convergence of calculation
            converge = np.sum(
                (self.h_temp[self.wet_nodes]
                 - self.h_prev[self.wet_nodes]) **2) \
                      / self.wet_nodes.shape[0] \
                + np.sum(
                    (self.Ch_temp[self.wet_nodes] -
                     self.Ch_prev[self.wet_nodes])**2
                ) / self.wet_nodes.shape[0]

            self.h_prev[:] = self.h_temp[:]
            self.Ch_prev[:] = self.Ch_temp[:]

            count += 1

        if count == self.implicit_num:
            print('Implicit calculation did not converge')

        # Find wet and partial wet grids
        # find_wet_grids(self, self.h_temp)

        # update values
        # update_gradient_terms(self.u,
        #                       self.u_temp,
        #                       self.dudx,
        #                       self.dudy,
        #                       self.wet_horizontal_links,
        #                       self.link_north[self.wet_horizontal_links],
        #                       self.link_south[self.wet_horizontal_links],
        #                       self.link_east[self.wet_horizontal_links],
        #                       self.link_west[self.wet_horizontal_links],
        #                       self.grid.dx,
        #                       out_dfdx=self.dudx_temp,
        #                       out_dfdy=self.dudy_temp)
        # update_gradient_terms(self.v,
        #                       self.v_temp,
        #                       self.dvdx,
        #                       self.dvdy,
        #                       self.wet_vertical_links,
        #                       self.link_north[self.wet_vertical_links],
        #                       self.link_south[self.wet_vertical_links],
        #                       self.link_east[self.wet_vertical_links],
        #                       self.link_west[self.wet_vertical_links],
        #                       self.grid.dx,
        #                       out_dfdx=self.dvdx_temp,
        #                       out_dfdy=self.dvdy_temp)
        self.update_values()
        map_values(self, self.h, self.u, self.v, self.Ch, self.eta,
                   self.h_link, self.u_node, self.v_node, self.Ch_link, self.U,
                   self.U_node)

    def _diffusion_phase(self):
        """Calculate diffusion phase of the model
        """
        self.calc_nu_t(self.u, self.v, self.h_link, out=self.nu_t)
        cip_2d_diffusion(self.u,
                         self.v,
                         self.nu_t,
                         self.horizontal_active_links,
                         self.vertical_active_links,
                         self.link_north,
                         self.link_south,
                         self.link_east,
                         self.link_west,
                         self.grid.dx,
                         self.dt_local,
                         out_u=self.u_temp,
                         out_v=self.v_temp)

        # update values
        self.update_values()
        map_values(self, self.h, self.u, self.v, self.Ch, self.eta,
                   self.h_link, self.u_node, self.v_node, self.Ch_link, self.U,
                   self.U_node)

    def _shock_dissipation_phase(self):
        """Calculate shock dissipation phase of the model
        """
        shock_dissipation(self.Ch,
                          self.Ch * self.h,
                          self.core_nodes,
                          self.node_north,
                          self.node_south,
                          self.node_east,
                          self.node_west,
                          self.dt_local,
                          self.kappa,
                          out=self.Ch_temp)

        shock_dissipation(self.u,
                          self.Ch_link * self.h_link,
                          self.horizontal_active_links,
                          self.link_north,
                          self.link_south,
                          self.link_east,
                          self.link_west,
                          self.dt_local,
                          self.kappa,
                          out=self.u_temp)

        shock_dissipation(self.v,
                          self.Ch_link * self.h_link,
                          self.vertical_active_links,
                          self.link_north,
                          self.link_south,
                          self.link_east,
                          self.link_west,
                          self.dt_local,
                          self.kappa,
                          out=self.v_temp)

        shock_dissipation(self.h,
                          self.Ch * self.h,
                          self.core_nodes,
                          self.node_north,
                          self.node_south,
                          self.node_east,
                          self.node_west,
                          self.dt_local,
                          self.kappa,
                          out=self.h_temp)

        # Reset our field values with the newest flow depth and
        # discharge.
        # update_gradient_terms(self.u,
        #                       self.u_temp,
        #                       self.dudx,
        #                       self.dudy,
        #                       self.wet_horizontal_links,
        #                       self.link_north[self.wet_horizontal_links],
        #                       self.link_south[self.wet_horizontal_links],
        #                       self.link_east[self.wet_horizontal_links],
        #                       self.link_west[self.wet_horizontal_links],
        #                       self.grid.dx,
        #                       out_dfdx=self.dudx_temp,
        #                       out_dfdy=self.dudy_temp)
        # update_gradient_terms(self.v,
        #                       self.v_temp,
        #                       self.dvdx,
        #                       self.dvdy,
        #                       self.wet_vertical_links,
        #                       self.link_north[self.wet_vertical_links],
        #                       self.link_south[self.wet_vertical_links],
        #                       self.link_east[self.wet_vertical_links],
        #                       self.link_west[self.wet_vertical_links],
        #                       self.grid.dx,
        #                       out_dfdx=self.dvdx_temp,
        #                       out_dfdy=self.dvdy_temp)
        self.update_values()
        map_values(self, self.h, self.u, self.v, self.Ch, self.eta,
                   self.h_link, self.u_node, self.v_node, self.Ch_link, self.U,
                   self.U_node)
        update_up_down_links_and_nodes(self)

    def _process_partial_wet_phase(self):
        """Process partial wet grids
        """
        process_partial_wet_grids(self, self.h, self.u, self.v, self.Ch,
                                  self.h_temp, self.u_temp, self.v_temp,
                                  self.Ch_temp)
=======
            find_wet_grids(self)
            map_values(self, self.h, self.dhdx, self.dhdy, self.u, self.dudx,
                       self.v, self.dvdy, self.Ch, self.dChdx, self.dChdy,
                       self.eta, self.h_link, self.u_node, self.v_node,
                       self.Ch_link, self.U, self.U_node)

            # Process partial wet grids
            self._process_wet_dry_boundary()

            # calculate non-advection terms using implicit method
            self._nonadvection_phase()

            # calculate advection terms using cip method
            self._advection_phase()

            # # apply the shock dissipation scheme
            self._shock_dissipation_phase()

            #the end of the loop of one local time step
            self.first_step = False
>>>>>>> 7605d161

        # update values
        self.update_values()
        map_values(self, self.h, self.u, self.v, self.Ch, self.eta,
                   self.h_link, self.u_node, self.v_node, self.Ch_link, self.U,
                   self.U_node)
        update_up_down_links_and_nodes(self)

<<<<<<< HEAD
    def _deposition_phase(self):
        """Calculation deposition/erosion process
        """
        self.calc_deposition(self.h,
                             self.Ch,
                             self.u_node,
                             self.v_node,
                             self.eta,
                             self.U_node,
                             out_Ch=self.Ch_temp,
                             out_eta=self.eta_temp)
        self.update_values()
=======
        # This is the end of the calculation
        # Update bed thickness and record results in the grid
        self.elapsed_time += local_elapsed_time
        self.bed_thick = self.eta - self.eta_init
        self.copy_values_to_grid()
>>>>>>> 7605d161

    def _advection_phase(self):
        """Calculate advection phase of the model
           Advection of flow velocities is calculated by CIP
        """
        self.cip2d.run(self.u,
                       self.dudx,
                       self.dudy,
                       self.u,
                       self.v,
                       self.wet_pwet_horizontal_links,
                       self.horizontal_up_links,
                       self.vertical_up_links,
                       self.grid.dx,
                       self.dt_local,
                       out_f=self.u_temp,
                       out_dfdx=self.dudx_temp,
                       out_dfdy=self.dudy_temp)

        self.cip2d.run(self.v,
                       self.dvdx,
                       self.dvdy,
                       self.u,
                       self.v,
                       self.wet_pwet_vertical_links,
                       self.horizontal_up_links,
                       self.vertical_up_links,
                       self.grid.dx,
                       self.dt_local,
                       out_f=self.v_temp,
                       out_dfdx=self.dvdx_temp,
                       out_dfdy=self.dvdy_temp)

        self.cip2d.run(self.h,
                       self.dhdx,
                       self.dhdy,
                       self.u_node,
                       self.v_node,
                       self.wet_pwet_nodes,
                       self.horizontal_up_nodes,
                       self.vertical_up_nodes,
                       self.grid.dx,
                       self.dt_local,
                       out_f=self.h_temp,
                       out_dfdx=self.dhdx_temp,
                       out_dfdy=self.dhdy_temp)

        self.cip2d.run(self.Ch,
                       self.dChdx,
                       self.dChdy,
                       self.u_node,
                       self.v_node,
                       self.wet_pwet_nodes,
                       self.horizontal_up_nodes,
                       self.vertical_up_nodes,
                       self.grid.dx,
                       self.dt_local,
                       out_f=self.Ch_temp,
                       out_dfdx=self.dChdx_temp,
                       out_dfdy=self.dChdy_temp)

        adjust_negative_values(self.h_temp,
                               self.Ch_temp,
                               self.wet_pwet_nodes,
                               self.node_east,
                               self.node_west,
                               self.node_north,
                               self.node_south,
                               out_h=self.h_temp,
                               out_Ch=self.Ch_temp)

        # update gradient terms
        self.update_gradients2()

        # update values after calculating advection terms
        # map node values to links, and link values to nodes.
        self.update_values()
        map_values(self, self.h, self.dhdx, self.dhdy, self.u, self.dudx,
                   self.v, self.dvdy, self.Ch, self.dChdx, self.dChdy,
                   self.eta, self.h_link, self.u_node, self.v_node,
                   self.Ch_link, self.U, self.U_node)
        update_up_down_links_and_nodes(self)

    def _nonadvection_phase(self):
        """Calculate non-advection phase of the model
           Pressure terms for velocities and mass conservation equations
           are solved implicitly by CCUP method
        """

        self._CCUP()

        # update gradient terms
        self.update_gradients()

        # update values
        self.update_values()
        map_values(self, self.h, self.dhdx, self.dhdy, self.u, self.dudx,
                   self.v, self.dvdy, self.Ch, self.dChdx, self.dChdy,
                   self.eta, self.h_link, self.u_node, self.v_node,
                   self.Ch_link, self.U, self.U_node)
        update_up_down_links_and_nodes(self)

    def _CCUP(self):
        """solve non-advection terms by CCUP method
        """

        self.copy_values_to_temp()
        map_nodes_to_links(self, self.h_temp, self.dhdx_temp, self.dhdy_temp,
                           self.Ch_temp, self.dChdx_temp, self.dChdy_temp,
                           self.eta_temp, self.h_link_temp, self.Ch_link_temp)

        # copy grid ids and other variables
        wet_nodes = self.wet_nodes
        wet_pwet_nodes = self.wet_pwet_nodes
        wet_pwet_h_links = self.wet_pwet_horizontal_links
        wet_pwet_v_links = self.wet_pwet_vertical_links
        link_east = self.link_east
        link_west = self.link_west
        link_north = self.link_north
        link_south = self.link_south
        east_link_at_node = self.east_link_at_node
        west_link_at_node = self.west_link_at_node
        north_link_at_node = self.north_link_at_node
        south_link_at_node = self.south_link_at_node

        h = self.h
        h_link = self.h_link
        u = self.u
        v = self.v
        Ch = self.Ch
        Ch_link = self.Ch_link

        dx = self.grid.dx
        dy = self.grid.dy
        dt = self.dt_local
        Rg = self.R * self.g
        dx2 = dx * dx
        dy2 = dy * dy
        dt2 = dt * dt

        # calculate pressure
        self.p[self.dry_nodes] = 0
        self.p[wet_pwet_nodes] = h[wet_pwet_nodes] * Ch[wet_pwet_nodes]
        self.update_boundary_conditions(p=self.p)
        self.p_temp[:] = self.p[:]

        # set coefficients to SOR solver
        self.sor.a[wet_nodes] = -Rg * (
            1 / (2.0 * h_link[east_link_at_node[wet_nodes]]) + 1 /
            (2.0 * h_link[west_link_at_node[wet_nodes]])) / dx2 - Rg * (
                1 / (2.0 * h_link[north_link_at_node[wet_nodes]]) + 1 /
                (2.0 * h_link[south_link_at_node[wet_nodes]])) / dy2 - 1 / (
                    2 * self.p[wet_nodes] * dt2)
        self.sor.b[wet_nodes] = Rg / (dx2 * 2.0 *
                                      h_link[east_link_at_node[wet_nodes]])
        self.sor.c[wet_nodes] = Rg / (dx2 * 2.0 *
                                      h_link[west_link_at_node[wet_nodes]])
        self.sor.d[wet_nodes] = Rg / (dx2 * 2.0 *
                                      h_link[north_link_at_node[wet_nodes]])
        self.sor.e[wet_nodes] = Rg / (dx2 * 2.0 *
                                      h_link[south_link_at_node[wet_nodes]])
        self.sor.g[wet_nodes] = -1 / (2 * dt2) + (
            (u[east_link_at_node[wet_nodes]] - u[west_link_at_node[wet_nodes]])
            / dx + (v[north_link_at_node[wet_nodes]] -
                    v[south_link_at_node[wet_nodes]]) / dy) / dt - Rg * (
                        (Ch_link[east_link_at_node[wet_nodes]] /
                         h_link[east_link_at_node[wet_nodes]] *
                         self.S[east_link_at_node[wet_nodes]] -
                         Ch_link[west_link_at_node[wet_nodes]] /
                         h_link[west_link_at_node[wet_nodes]] *
                         self.S[west_link_at_node[wet_nodes]]) / dx2 +
                        (Ch_link[north_link_at_node[wet_nodes]] /
                         h_link[north_link_at_node[wet_nodes]] *
                         self.S[north_link_at_node[wet_nodes]] -
                         Ch_link[south_link_at_node[wet_nodes]] /
                         h_link[south_link_at_node[wet_nodes]] *
                         self.S[south_link_at_node[wet_nodes]]) / dy2)

        # calculate pressure using SOR method
        self.sor.run(self.p, wet_nodes, out=self.p_temp)

        # calculate u, v from pressure
        self.u_temp[self.wet_horizontal_links] -= Rg / (
            2 * self.h_link[self.wet_horizontal_links]) * (
                self.p_temp[self.east_node_at_horizontal_link[
                    self.wet_horizontal_links]] -
                self.p_temp[self.west_node_at_horizontal_link[
                    self.wet_horizontal_links]]) / dx * dt
        self.v_temp[self.wet_vertical_links] -= Rg / (
            2 * self.h_link[self.wet_vertical_links]) * (
                self.p_temp[self.north_node_at_vertical_link[
                    self.wet_vertical_links]] -
                self.p_temp[self.south_node_at_vertical_link[
                    self.wet_vertical_links]]) / dy * dt

        # calculate gravity force
        self.u_temp[self.wet_horizontal_links] -= Rg * self.Ch_link[
            self.wet_horizontal_links] / self.h_link[
                self.wet_horizontal_links] * self.S[
                    self.wet_horizontal_links] * self.dt_local
        self.v_temp[self.wet_vertical_links] -= Rg * self.Ch_link[
            self.wet_vertical_links] / self.h_link[
                self.wet_vertical_links] * self.S[
                    self.wet_vertical_links] * self.dt_local
        self.update_boundary_conditions(
            u=self.u_temp,
            v=self.v_temp,
            u_node=self.u_node_temp,
            v_node=self.v_node_temp,
        )

        # apply artificial viscosity
        self._artificial_viscosity(self.h_temp, self.h_link_temp, self.u_temp,
                                   self.v_temp, self.Ch_temp,
                                   self.Ch_link_temp)
        self.update_boundary_conditions(
            u=self.u_temp,
            v=self.v_temp,
            u_node=self.u_node_temp,
            v_node=self.v_node_temp,
        )

        # calculate water entrainment coefficients
        if self.water_entrainment is True:
            self.ew_link[self.wet_horizontal_links] = get_ew(
                self.U[self.wet_horizontal_links],
                self.Ch_link[self.wet_horizontal_links], self.R, self.g)
            self.ew_link[self.wet_vertical_links] = get_ew(
                self.U[self.wet_vertical_links],
                self.Ch_link[self.wet_vertical_links], self.R, self.g)
            self.ew_node[self.wet_nodes] = get_ew(self.U_node[self.wet_nodes],
                                                  self.Ch[self.wet_nodes],
                                                  self.R, self.g)
        else:
            self.ew_link[self.wet_horizontal_links] = 0
            self.ew_link[self.wet_vertical_links] = 0
            self.ew_node[self.wet_nodes] = 0

        # calculate friction terms using semi-implicit scheme
        self.u_temp[self.wet_horizontal_links] /= (
            1 + (self.Cf + self.ew_link[self.wet_horizontal_links]) *
            self.U[self.wet_horizontal_links] * self.dt_local /
            self.h_link[self.wet_horizontal_links])
        self.v_temp[self.wet_vertical_links] /= (
            1 + (self.Cf + self.ew_link[self.wet_vertical_links]) *
            self.U[self.wet_vertical_links] * self.dt_local /
            self.h_link[self.wet_vertical_links])
        self.update_boundary_conditions(
            u=self.u_temp,
            v=self.v_temp,
            u_node=self.u_node_temp,
            v_node=self.v_node_temp,
        )

        # mass conservation
        self.div[wet_pwet_nodes] = (
            self.u_temp[east_link_at_node[wet_pwet_nodes]] -
            self.u_temp[west_link_at_node[wet_pwet_nodes]]) / (
                dx) + (self.v_temp[north_link_at_node[wet_pwet_nodes]] -
                       self.v_temp[south_link_at_node[wet_pwet_nodes]]) / (dy)
        self.h_temp[self.wet_pwet_nodes] /= 1 + self.div[wet_pwet_nodes] * dt
        self.Ch_temp[self.wet_pwet_nodes] /= 1 + self.div[wet_pwet_nodes] * dt
        adjust_negative_values(self.h_temp,
                               self.Ch_temp,
                               self.wet_pwet_nodes,
                               self.node_east,
                               self.node_west,
                               self.node_north,
                               self.node_south,
                               out_h=self.h_temp,
                               out_Ch=self.Ch_temp)

        # diffusion of momentum
        self.calc_nu_t(self.u_temp,
                       self.v_temp,
                       self.h_link_temp,
                       out=self.nu_t)
        self.u_temp[wet_pwet_h_links] += self.nu_t[wet_pwet_h_links] * dt * (
               (self.u_temp[link_east[wet_pwet_h_links]]
                - 2 * self.u_temp[wet_pwet_h_links]
                + self.u_temp[link_west[wet_pwet_h_links]])
                + (self.u_temp[link_north[wet_pwet_h_links]]
                   - 2 * self.u_temp[wet_pwet_h_links]
                   + self.u_temp[link_south[wet_pwet_h_links]]))\
               / dx2
        self.v_temp[wet_pwet_v_links] += self.nu_t[wet_pwet_v_links] * dt * (
               (self.v_temp[link_east[wet_pwet_v_links]]
                - 2 * self.v_temp[wet_pwet_v_links]
                + self.v_temp[link_west[wet_pwet_v_links]])
                + (self.v_temp[link_north[wet_pwet_v_links]]
                   - 2 * self.v_temp[wet_pwet_v_links]
                   + self.v_temp[link_south[wet_pwet_v_links]]))\
                / dx2
        self.update_boundary_conditions(
            u=self.u_temp,
            v=self.v_temp,
            u_node=self.u_node_temp,
            v_node=self.v_node_temp,
        )

        # map values
        map_links_to_nodes(self, self.u_temp, self.dudx_temp, self.v_temp,
                           self.dvdy_temp, self.u_node_temp, self.v_node_temp,
                           self.U_temp, self.U_node_temp)
        self.update_boundary_conditions(
            u_node=self.u_node_temp,
            v_node=self.v_node_temp,
        )

        # calculate flow expansion by water entrainment
        if self.water_entrainment is True:
            self.h_temp[self.wet_nodes] += self.ew_node[
                self.wet_nodes] * self.U_node[self.wet_nodes] * self.dt_local

        # calculate sediment deposition
        if self.suspension is True:
            self.calc_deposition(
                self.h_temp,
                self.Ch_temp,
                self.u_node_temp,
                self.v_node_temp,
                self.eta_temp,
                self.U_node_temp,
                out_Ch=self.Ch_temp,
                out_eta=self.eta_temp,
            )
            self.S[self.active_links] = self.grid.calc_grad_at_link(
                self.eta_temp)[self.active_links]

        # map nodes to links
        map_nodes_to_links(self, self.h_temp, self.dhdx_temp, self.dhdy_temp,
                           self.Ch_temp, self.dChdx_temp, self.dChdy_temp,
                           self.eta_temp, self.h_link_temp, self.Ch_link_temp)

        # update boundary conditions
        self.update_boundary_conditions(
            h=self.h_temp,
            Ch=self.Ch_temp,
            h_link=self.h_link_temp,
            Ch_link=self.Ch_link_temp,
            eta=self.eta_temp,
        )

    def _artificial_viscosity(self, h, h_link, u, v, Ch, Ch_link):
        """Apply artificial viscosity to flow velocity 
           on the basis of the scheme proposed by Ogata and Yabe (1999)
        
           Parameters
           -------------------
           h : ndarray, float
               flow depth at nodes

           h_link : ndarray, float
               flow depth at links

           u : ndarray, float
               horizontal flow velocity at links

           v : ndarray, float
               vertical flow velocity at links

           Ch : ndarray, float
               Volume of suspended sediment at nodes

           Ch_link : ndarray, float
               Volume of suspended sediment at links

        """
        # copy values from self
        dx = self.grid.dx
        dy = self.grid.dx
        dt = self.dt_local
        wet_nodes = self.wet_pwet_nodes
        wet_horiz = self.wet_pwet_horizontal_links
        wet_vert = self.wet_pwet_vertical_links
        east_link = self.east_link_at_node
        west_link = self.west_link_at_node
        north_link = self.north_link_at_node
        south_link = self.south_link_at_node
        east_node = self.east_node_at_horizontal_link
        west_node = self.west_node_at_horizontal_link
        north_node = self.north_node_at_vertical_link
        south_node = self.south_node_at_vertical_link
        div = self.div
        nu_a = self.nu_a  # artificial viscosity coefficient
        Rg = self.R * self.g
        Cs = self.Cs

        # basic parameters for artificial viscosity
        Cs[wet_nodes] = np.sqrt(Rg * Ch[wet_nodes])

        # no directional dependent expression of artificial viscosity
        # calculated only at grids where flow divergence is negative
        div[:] = 0
        div[wet_nodes] = (u[east_link[wet_nodes]] - u[west_link[wet_nodes]]
                          ) / dx + (v[north_link[wet_nodes]] -
                                    v[south_link[wet_nodes]]) / dy
        compress = div[wet_nodes] < 0
        self.q[wet_nodes[~compress]] = 0
        self.q[wet_nodes[compress]] = (
            2.0 * h[wet_nodes[compress]]) / Rg * nu_a * dx * (
                -Cs[wet_nodes[compress]] * div[wet_nodes[compress]] +
                1.5 * div[wet_nodes[compress]] * div[wet_nodes[compress]] * dx)

        # modify flow velocity based on artificial viscosity
        u[wet_horiz] -= 0.5 * Rg / h_link[wet_horiz] * (
            self.q[east_node[wet_horiz]] -
            self.q[west_node[wet_horiz]]) / dx * dt
        v[wet_vert] -= 0.5 * Rg / h_link[wet_vert] * (
            self.q[north_node[wet_vert]] -
            self.q[south_node[wet_vert]]) / dy * dt

    def _process_wet_dry_boundary(self):
        """Calculate processes at wet and dry boundary
        """
        process_partial_wet_grids(self,
                                  self.h,
                                  self.u,
                                  self.v,
                                  self.Ch,
                                  h_out=self.h_temp,
                                  u_out=self.u_temp,
                                  v_out=self.v_temp,
                                  Ch_out=self.Ch_temp)
        update_up_down_links_and_nodes(self)

        # update gradient terms
        self.update_gradients()

        # update values
        self.update_values()
        map_values(self, self.h, self.dhdx, self.dhdy, self.u, self.dudx,
                   self.v, self.dvdy, self.Ch, self.dChdx, self.dChdy,
                   self.eta, self.h_link, self.u_node, self.v_node,
                   self.Ch_link, self.U, self.U_node)

    def _shock_dissipation_phase(self):
        """Calculate shock dissipation phase of the model
        """
        # update artificia viscosity coefficients for Jameson scheme
        self.jameson.update_artificial_viscosity(self.R * self.g * self.Ch *
                                                 self.h)

        # apply Jameson's filter
        # self.jameson.run(self.Ch, self.wet_pwet_nodes, out=self.Ch_temp)
        # self.jameson.run(self.h, self.wet_pwet_nodes, out=self.h_temp)
        self.jameson.run(self.Ch, self.partial_wet_nodes, out=self.Ch_temp)
        self.jameson.run(self.h, self.partial_wet_nodes, out=self.h_temp)
        self.jameson.run(self.Ch, self.wettest_nodes, out=self.Ch_temp)
        self.jameson.run(self.h, self.wettest_nodes, out=self.h_temp)

        # update gradient terms
        self.update_gradients()

        # Reset our field values with the newest flow depth and
        # discharge.
        self.update_values()
        map_values(self, self.h, self.dhdx, self.dhdy, self.u, self.dudx,
                   self.v, self.dvdy, self.Ch, self.dChdx, self.dChdy,
                   self.eta, self.h_link, self.u_node, self.v_node,
                   self.Ch_link, self.U, self.U_node)
        update_up_down_links_and_nodes(self)

    def update_gradients(self):
        """update gradient terms when main variables were changed
        """
        update_gradient(self.u,
                        self.u_temp,
                        self.dudx_temp,
                        self.dudy_temp,
                        self.wet_pwet_horizontal_links,
                        self.link_north[self.wet_pwet_horizontal_links],
                        self.link_south[self.wet_pwet_horizontal_links],
                        self.link_east[self.wet_pwet_horizontal_links],
                        self.link_west[self.wet_pwet_horizontal_links],
                        self.grid.dx,
                        self.dt_local,
                        out_dfdx=self.dudx_temp,
                        out_dfdy=self.dudy_temp)
        update_gradient(self.v,
                        self.v_temp,
                        self.dvdx_temp,
                        self.dvdy_temp,
                        self.wet_pwet_vertical_links,
                        self.link_north[self.wet_pwet_vertical_links],
                        self.link_south[self.wet_pwet_vertical_links],
                        self.link_east[self.wet_pwet_vertical_links],
                        self.link_west[self.wet_pwet_vertical_links],
                        self.grid.dx,
                        self.dt_local,
                        out_dfdx=self.dvdx_temp,
                        out_dfdy=self.dvdy_temp)
        update_gradient(self.h,
                        self.h_temp,
                        self.dhdx_temp,
                        self.dhdy_temp,
                        self.wet_pwet_nodes,
                        self.node_north[self.wet_pwet_nodes],
                        self.node_south[self.wet_pwet_nodes],
                        self.node_east[self.wet_pwet_nodes],
                        self.node_west[self.wet_pwet_nodes],
                        self.grid.dx,
                        self.dt_local,
                        out_dfdx=self.dhdx_temp,
                        out_dfdy=self.dhdy_temp)
        update_gradient(self.Ch,
                        self.Ch_temp,
                        self.dChdx_temp,
                        self.dChdy_temp,
                        self.wet_pwet_nodes,
                        self.node_north[self.wet_pwet_nodes],
                        self.node_south[self.wet_pwet_nodes],
                        self.node_east[self.wet_pwet_nodes],
                        self.node_west[self.wet_pwet_nodes],
                        self.grid.dx,
                        self.dt_local,
                        out_dfdx=self.dChdx_temp,
                        out_dfdy=self.dChdy_temp)

    def update_gradients2(self):
        """update gradient terms for df/dx du/dy
        """
        update_gradient2(self.u,
                         self.dudx_temp,
                         self.dudy_temp,
                         self.u,
                         self.v,
                         self.wet_pwet_horizontal_links,
                         self.link_north[self.wet_pwet_horizontal_links],
                         self.link_south[self.wet_pwet_horizontal_links],
                         self.link_east[self.wet_pwet_horizontal_links],
                         self.link_west[self.wet_pwet_horizontal_links],
                         self.grid.dx,
                         self.dt_local,
                         out_dfdx=self.dudx_temp,
                         out_dfdy=self.dudy_temp)
        update_gradient2(self.v,
                         self.dvdx_temp,
                         self.dvdy_temp,
                         self.u,
                         self.v,
                         self.wet_pwet_vertical_links,
                         self.link_north[self.wet_pwet_vertical_links],
                         self.link_south[self.wet_pwet_vertical_links],
                         self.link_east[self.wet_pwet_vertical_links],
                         self.link_west[self.wet_pwet_vertical_links],
                         self.grid.dx,
                         self.dt_local,
                         out_dfdx=self.dvdx_temp,
                         out_dfdy=self.dvdy_temp)
        update_gradient2(self.h,
                         self.dhdx_temp,
                         self.dhdy_temp,
                         self.u_node,
                         self.v_node,
                         self.wet_pwet_nodes,
                         self.node_north[self.wet_pwet_nodes],
                         self.node_south[self.wet_pwet_nodes],
                         self.node_east[self.wet_pwet_nodes],
                         self.node_west[self.wet_pwet_nodes],
                         self.grid.dx,
                         self.dt_local,
                         out_dfdx=self.dhdx_temp,
                         out_dfdy=self.dhdy_temp)
        update_gradient2(self.Ch,
                         self.dChdx_temp,
                         self.dChdy_temp,
                         self.u_node,
                         self.v_node,
                         self.wet_pwet_nodes,
                         self.node_north[self.wet_pwet_nodes],
                         self.node_south[self.wet_pwet_nodes],
                         self.node_east[self.wet_pwet_nodes],
                         self.node_west[self.wet_pwet_nodes],
                         self.grid.dx,
                         self.dt_local,
                         out_dfdx=self.dChdx_temp,
                         out_dfdy=self.dChdy_temp)
        self.update_values()

    def calc_deposition(self,
                        h,
                        Ch,
                        u_node,
                        v_node,
                        eta,
                        U_node,
                        out_Ch=None,
                        out_eta=None):
        """Calculate deposition/erosion processes

           Parameters
           ----------------
           h
           Ch
           u_node
           v_node
           eta
           out_Ch
           out_eta
        """
        if out_Ch is None:
            out_Ch = Ch.copy()
        if out_eta is None:
            out_eta = eta.copy()
        nodes = self.wet_nodes

        self.Ch_prev[nodes] = Ch[nodes]
        dt = self.dt_local
        ws = self.ws
        r0 = self.r0
        u_star = np.sqrt(self.Cf * U_node[nodes] * U_node[nodes])
        es = get_es(self.R,
                    self.g,
                    self.Ds,
                    self.nu,
                    u_star,
                    function=self.sed_entrainment_func)

        out_Ch[nodes] = (Ch[nodes] + ws * es * dt)
        out_Ch[nodes] /= (1 + ws * r0 / h[nodes] * dt)
        out_eta[nodes] = eta[nodes] + self.Ch_prev[nodes] - out_Ch[nodes]

        return out_Ch, out_eta

    def copy_values_to_temp(self):
        self.h_temp[:] = self.h[:]
        self.dhdx_temp[:] = self.dhdx[:]
        self.dhdy_temp[:] = self.dhdy[:]
        self.h_link_temp[:] = self.h_link[:]
        self.u_temp[:] = self.u[:]
        self.dudx_temp[:] = self.dudx[:]
        self.dudy_temp[:] = self.dudy[:]
        self.u_node_temp[:] = self.u_node[:]
        self.v_temp[:] = self.v[:]
        self.dvdx_temp[:] = self.dvdx[:]
        self.dvdy_temp[:] = self.dvdy[:]
        self.v_node_temp[:] = self.v_node[:]
        self.Ch_temp[:] = self.Ch[:]
        self.dChdx_temp[:] = self.dChdx[:]
        self.dChdy_temp[:] = self.dChdy[:]
        self.Ch_link_temp[:] = self.Ch_link[:]
        self.eta_temp[:] = self.eta[:]
        self.U_temp[:] = self.U[:]
        self.U_node_temp[:] = self.U_node[:]

    def copy_values_to_grid(self):
        """Copy flow parameters to grid
        """
        self.grid.at_node['flow__depth'] = self.h
        self.grid.at_link['flow__horizontal_velocity'] = self.u
        self.grid.at_link['flow__vertical_velocity'] = self.v
        self.C[:] = self.C_init
        all_wet_nodes = np.where(self.h > self.C_init)
        self.C[all_wet_nodes] = self.Ch[all_wet_nodes] / self.h[all_wet_nodes]
        self.grid.at_node['flow__sediment_concentration'] = self.C
        self.grid.at_node['topographic__elevation'] = self.eta
        self.grid.at_node['bed__thickness'] = self.bed_thick
        self.grid.at_node['flow__surface_elevation'] = self.eta + self.h
        self.grid.at_node['flow__horizontal_velocity_at_node'] = self.u_node
        self.grid.at_node['flow__vertical_velocity_at_node'] = self.v_node
        self.grid.at_link[
            'flow_horizontal_velocity__horizontal_gradient'] = self.dudx
        self.grid.at_link[
            'flow_horizontal_velocity__vertical_gradient'] = self.dudy
        self.grid.at_link[
            'flow_vertical_velocity__horizontal_gradient'] = self.dvdx
        self.grid.at_link[
            'flow_vertical_velocity__vertical_gradient'] = self.dvdy
        self.grid.at_node['flow_depth__horizontal_gradient'] = self.dhdx
        self.grid.at_node['flow_depth__vertical_gradient'] = self.dhdy
        self.grid.at_node[
            'flow_sediment_volume__horizontal_gradient'] = self.dChdx
        self.grid.at_node[
            'flow_sediment_volume__vertical_gradient'] = self.dChdy

    def update_values(self):
        """Update variables from temporally variables and
           apply boundary conditions
        """

        # adjust illeagal values
<<<<<<< HEAD
        Ch_init = self.C_init * self.h_init
        self.h_temp[np.where(self.h_temp < self.h_init)] = self.h_init
        self.Ch_temp[np.where(self.Ch_temp < Ch_init)] = Ch_init
=======
        adjust_negative_values(
            self.h_temp,
            self.Ch_temp,
            self.wet_pwet_nodes,
            self.node_east,
            self.node_west,
            self.node_north,
            self.node_south,
            out_h=self.h_temp,
            out_Ch=self.Ch_temp,
        )
>>>>>>> 7605d161

        # copy values from temp to grid values
        self.h[:] = self.h_temp[:]
        self.dhdx[:] = self.dhdx_temp[:]
        self.dhdy[:] = self.dhdy_temp[:]
        self.u[:] = self.u_temp[:]
        self.dudx[:] = self.dudx_temp[:]
        self.dudy[:] = self.dudy_temp[:]
        self.v[:] = self.v_temp[:]
        self.dvdx[:] = self.dvdx_temp[:]
        self.dvdy[:] = self.dvdy_temp[:]
        self.Ch[:] = self.Ch_temp[:]
        self.dChdx[:] = self.dChdx_temp[:]
        self.dChdy[:] = self.dChdy_temp[:]
        self.eta[:] = self.eta_temp[:]
        self.U[:] = self.U_temp[:]
        self.U_node[:] = self.U_node_temp[:]

        # update boundary conditions
        self.update_boundary_conditions(h=self.h,
                                        u=self.u,
                                        v=self.v,
                                        Ch=self.Ch,
                                        h_link=self.h_link,
                                        Ch_link=self.Ch_link,
                                        u_node=self.u_node,
                                        v_node=self.v_node,
                                        eta=self.eta)

    def calc_nu_t(self, u, v, h_link, out=None):
        """Calculate eddy viscosity for horizontal diffusion of momentum

           Parameters
           -----------------------

           u: ndarray, float
               horizontal velocity
           v: ndarray, float
               vertical velocity

           Return
           -----------------------
           out: ndarray, float
               eddy viscosity for horizontal diffusion of momentum

        """
        if out is None:
            out = np.zeros_like(u)

        karman = 0.4

<<<<<<< HEAD
        out = 1 / 6. * karman * np.sqrt(u**2 + v**2) * h_link

    def calc_G_h(self, h, h_link, u, u_node, v, v_node, Ch, U_node,
                 core_nodes):
        """Calculate non-advection term for h
        """

        # core_nodes = self.core_nodes
        link_north = self.north_link_at_node[core_nodes]
        link_south = self.south_link_at_node[core_nodes]
        link_east = self.east_link_at_node[core_nodes]
        link_west = self.west_link_at_node[core_nodes]
        dx = self.grid.dx

        # flow discharge
        # ew_node = get_ew(U_node, Ch, self.R, self.g, 0.1)
        ew_node = self.ew_node
        q_x = u * h_link
        q_y = v * h_link

        # adjust flow discharge at partial wet links
        # q_x[self.partial_wet_horizontal_links] = 0
        # q_y[self.partial_wet_vertical_links] = 0

        self.G_h[core_nodes] = ew_node[core_nodes] * U_node[core_nodes] \
            - (q_x[link_east] - q_x[link_west]) / dx \
            - (q_y[link_north] - q_y[link_south]) / dx \

    def calc_G_Ch(self, Ch, Ch_link, u, v, core_nodes):
        """Calculate non-advection term for Ch
        """

        # core_nodes = self.core_nodes
        link_north = self.north_link_at_node[core_nodes]
        link_south = self.south_link_at_node[core_nodes]
        link_east = self.east_link_at_node[core_nodes]
        link_west = self.west_link_at_node[core_nodes]
        dx = self.grid.dx

        # sediment discharge
        phi_x = u * Ch_link
        phi_y = v * Ch_link

        # adjust sediment discharge at partial wet links
        # phi_x[self.partial_wet_horizontal_links] = 0
        # phi_y[self.partial_wet_vertical_links] = 0

        self.G_Ch[core_nodes] = - (phi_x[link_east] - phi_x[link_west]) \
            / dx \
                                - (phi_y[link_north] - phi_y[link_south]) \
            / dx

    def calc_G_u(self, h, h_link, u, v, Ch, Ch_link, eta, U, link_horiz):
        """Calculate non-advection term for u
        """

        # link_horiz = self.horizontal_active_links
        node_east = self.east_node_at_horizontal_link[link_horiz]
        node_west = self.west_node_at_horizontal_link[link_horiz]

        dx = self.grid.dx

        Rg = self.R * self.g
        eta_grad_at_link = self.grid.calc_grad_at_link(eta)
        eta_grad_x = eta_grad_at_link[link_horiz]
        U_horiz_link = U[link_horiz]
        # ew_link = get_ew(U_horiz_link, Ch_link[link_horiz], self.R, self.g,
        #                  0.1)
        ew_link = self.ew_link[link_horiz]
        u_star_2 = self.Cf * u[link_horiz] * U_horiz_link

        self.G_u[link_horiz] = -Rg * Ch_link[link_horiz] * eta_grad_x \
            / h_link[link_horiz] \
            - 0.5 * Rg * (
            (Ch[node_east] * h[node_east]
             - Ch[node_west] * h[node_west])
            / dx) / h_link[link_horiz] \
            - u_star_2 \
            - ew_link * U_horiz_link * u[link_horiz] / h_link[link_horiz]

    def calc_G_v(self, h, h_link, u, v, Ch, Ch_link, eta, U, link_vert):
        """Calculate non-advection term for v
        """

        # link_vert = self.vertical_active_links
        node_north = self.north_node_at_vertical_link[link_vert]
        node_south = self.south_node_at_vertical_link[link_vert]

        dx = self.grid.dx

        Rg = self.R * self.g
        eta_grad_at_link = self.grid.calc_grad_at_link(eta)
        eta_grad_y = eta_grad_at_link[link_vert]
        U_vert_link = U[link_vert]
        # ew_link = get_ew(U_vert_link, Ch_link[link_vert], self.R, self.g, 0.1)
        ew_link = self.ew_link[link_vert]
        v_star_2 = self.Cf * v[link_vert] * U_vert_link

        self.G_v[link_vert] = -Rg * Ch_link[link_vert] * eta_grad_y \
            / h_link[link_vert] \
            - 0.5 * Rg * (
            Ch[node_north] * h[node_north]
            - Ch[node_south] * h[node_south]) \
            / dx / h_link[link_vert]\
            - v_star_2 \
            - ew_link * U_vert_link * v[link_vert] / h_link[link_vert]

    def calc_G_eta(
            self,
            h,
            u_node,
            v_node,
            Ch,
            U_node,
            core,
            out_geta=None,
    ):
        """Calculate non-advection term for eta
        """
        if out_geta is None:
            out_geta = np.zeros(h.shape)

        ws = self.ws
        r0 = self.r0
        u_star_at_node = np.sqrt(self.Cf * U_node[core]**2)
        self.es = get_es(self.R, self.g, self.Ds, self.nu, u_star_at_node)

        out_geta[core] = ws * (r0 * Ch[core] / h[core] - self.es)

        # remove too large gradients
        maxC = 0.05
        illeagal_val = np.where(out_geta[core] * self.dt_local > Ch[core])
        out_geta[core][illeagal_val] = Ch[core[illeagal_val]] / self.dt_local
        illeagal_val2 = np.where(
            Ch[core] - out_geta[core] * self.dt_local > maxC * h[core])
        out_geta[core][illeagal_val2] = (
            maxC * h[core][illeagal_val2] -
            Ch[core][illeagal_val2]) / self.dt_local
=======
        out = 1 / 6. * karman * np.sqrt(u * u + v * v) * h_link
>>>>>>> 7605d161

    def save_grid(self, filename, clobber=True):
        """save a grid file

           This function saves grid as a pickled file. Although a grid file
           contain all variables, its file size is large.

           Parameters
           ------------------------------
           filename : string
               A file name to store a grid.

           clobber : boolean
               Overwrite an existing file
        """

        save_grid(self.grid, filename, clobber=clobber)

    def save_nc(self, filename):
        """save a grid in netCDF format

           This function saves grid as a netCDF file that can be loaded by
           paraview or VizIt.

           Parameters
           ------------------------------
           filename : string
               A file name to store a grid.

           clobber : boolean
               Overwrite an existing file
        """
        write_netcdf(filename,
                     self.grid,
                     names=[
                         'topographic__elevation',
                         'flow__depth',
                         'flow__horizontal_velocity_at_node',
                         'flow__vertical_velocity_at_node',
                         'flow__surface_elevation',
                         'flow__sediment_concentration',
                         'bed__thickness',
                     ],
                     at='node')

    def update_boundary_conditions(
            self,
            h=None,
            u=None,
            v=None,
            Ch=None,
            h_link=None,
            Ch_link=None,
            u_node=None,
            v_node=None,
            eta=None,
            p=None,
    ):
        """Update boundary conditions
        """
        edge_nodes = self.grid.nodes_at_link[self.fixed_value_edge_links]

        if h is not None:
            h[self.fixed_grad_nodes] = h[self.fixed_grad_anchor_nodes]

        if Ch is not None:
            Ch[self.fixed_grad_nodes] = Ch[self.fixed_grad_anchor_nodes]

        if u is not None:
            u[self.fixed_grad_links] = u[self.fixed_grad_anchor_links]
            u[self.fixed_grad_link_at_east[
                u[self.fixed_grad_link_at_east] < 0]] = 0
            u[self.fixed_grad_link_at_west[
                u[self.fixed_grad_link_at_west] > 0]] = 0
            u[self.fixed_value_links] = (
                2. / 3.) * u_node[self.fixed_value_nodes] + (
                    1. / 3.) * u[self.fixed_value_anchor_links]
            u[self.fixed_value_edge_links] = np.mean(u_node[edge_nodes],
                                                     axis=1)

        if v is not None:
            v[self.fixed_grad_links] = v[self.fixed_grad_anchor_links]
            v[self.fixed_grad_link_at_north[
                v[self.fixed_grad_link_at_north] < 0]] = 0
            v[self.fixed_grad_link_at_south[
                v[self.fixed_grad_link_at_south] > 0]] = 0
            v[self.fixed_value_links] = (
                2. / 3.) * v_node[self.fixed_value_nodes] + (
                    1. / 3.) * v[self.fixed_value_anchor_links]
            v[self.fixed_value_edge_links] = np.mean(v_node[edge_nodes],
                                                     axis=1)

        if h_link is not None:
            h_link[self.fixed_grad_links] = h_link[
                self.fixed_grad_anchor_links]
            h_link[self.fixed_value_links] = (
                h[self.fixed_value_nodes] +
                h[self.fixed_value_anchor_nodes]) / 2.0
            h_link[self.fixed_value_edge_links] = np.mean(h[edge_nodes],
                                                          axis=1)

        if Ch_link is not None:
            Ch_link[self.fixed_grad_links] = Ch_link[
                self.fixed_grad_anchor_links]
            Ch_link[self.fixed_value_links] = (
                Ch[self.fixed_value_nodes] +
                Ch[self.fixed_value_anchor_nodes]) / 2.0
            Ch_link[self.fixed_value_edge_links] = np.mean(Ch[edge_nodes],
                                                           axis=1)

        if u_node is not None:
            u_node[self.fixed_grad_nodes] = u_node[
                self.fixed_grad_anchor_nodes]

        if v_node is not None:
            v_node[self.fixed_grad_nodes] = v_node[
                self.fixed_grad_anchor_nodes]

        if p is not None:
            p[self.fixed_grad_nodes] = p[self.fixed_grad_anchor_nodes]

        if eta is not None:
            eta[self.fixed_grad_nodes] = eta[self.fixed_grad_anchor_nodes] + (
                self.eta_init[self.fixed_grad_nodes] -
                self.eta_init[self.fixed_grad_anchor_nodes])
            eta[self.
                fixed_value_nodes] = eta[self.fixed_value_anchor_nodes] + (
                    self.eta_init[self.fixed_value_nodes] -
                    self.eta_init[self.fixed_value_anchor_nodes])


def run(geotiff_filename=None,
        xlim=None,
        ylim=None,
        filter_size=None,
        grid_spacing=10,
        initial_flow_concentration=0.01,
        initial_flow_thickness=100,
        initial_region_radius=100,
        initial_region_center=[1000, 4000],
        dt=50,
        number_of_steps=50):
    """
    """
    if geotiff_filename is None:
        grid = create_topography(
            length=6000,
            width=2000,
            spacing=grid_spacing,
            slope_outside=0.2,  # 0.2
            slope_inside=0.05,  # 0.02
            slope_basin_break=1000,  #2000
            canyon_basin_break=1200,  #2200
            canyon_center=1000,
            canyon_half_width=100,
        )

    else:
        grid = create_topography_from_geotiff('depth500.tif',
                                              xlim=xlim,
                                              ylim=ylim,
                                              spacing=grid_spacing,
                                              filter_size=filter_size)

    grid.set_status_at_node_on_edges(top=grid.BC_NODE_IS_FIXED_GRADIENT,
                                     bottom=grid.BC_NODE_IS_FIXED_GRADIENT,
                                     right=grid.BC_NODE_IS_FIXED_GRADIENT,
                                     left=grid.BC_NODE_IS_FIXED_GRADIENT)

    create_init_flow_region(
        grid,
        initial_flow_concentration=initial_flow_concentration,
        initial_flow_thickness=initial_flow_thickness,
        initial_region_radius=initial_region_radius,
        initial_region_center=initial_region_center,  # 1000, 4000
    )

    # grid.status_at_node[grid.nodes_at_top_edge] = grid.BC_NODE_IS_FIXED_GRADIENT
    # grid.status_at_node[grid.nodes_at_bottom_edge] = grid.BC_NODE_IS_FIXED_GRADIENT
    # grid.status_at_node[grid.nodes_at_left_edge] = grid.BC_NODE_IS_FIXED_GRADIENT
    # grid.status_at_node[grid.nodes_at_right_edge] = grid.BC_NODE_IS_FIXED_GRADIENT

    # inlet = np.where((grid.x_of_node > 800)
    #                  & (grid.x_of_node < 1200) & (grid.y_of_node > 4970))
    # inlet_link = np.where((grid.x_of_link > 800) & (grid.x_of_link < 1200)
    #                       & (grid.y_of_link > 4970))

    # grid.at_node['flow__depth'][inlet] = 30.0
    # grid.at_node['flow__sediment_concentration'][inlet] = 0.01
    # grid.at_node['flow__horizontal_velocity_at_node'][inlet] = 0.0
    # grid.at_node['flow__vertical_velocity_at_node'][inlet] = -3.0
    # grid.at_link['flow__horizontal_velocity'][inlet_link] = 0.0
    # grid.at_link['flow__vertical_velocity'][inlet_link] = -3.0

    # making turbidity current object
    tc = TurbidityCurrent2D(
        grid,
        Cf=0.004,
        alpha=0.4,
        kappa=0.01,
        nu_a=0.75,
        Ds=80 * 10**-6,
        h_init=0.0,
        p_w=10**(-10),
        h_w=0.001,
        C_init=0.0,
        implicit_num=100,
        implicit_threshold=1.0 * 10**-15,
        r0=1.5,
        water_entrainment=True,
        suspension=True,
    )

    # import ipdb
    # ipdb.set_trace()

    # start calculation
    t = time.time()
    tc.save_nc('tc{:04d}.nc'.format(0))
    Ch_init = np.sum(tc.C * tc.h)

    for i in tqdm(range(1, number_of_steps + 1), disable=False):
        tc.run_one_step(dt=dt)
        tc.save_nc('tc{:04d}.nc'.format(i))
        if np.sum(tc.C * tc.h) / Ch_init < 0.01:
            break
    tc.save_grid('tc{:04d}.grid'.format(i))
    print('elapsed time: {} sec.'.format(time.time() - t))


if __name__ == '__main__':
    """This is a script to run the model of TurbidityCurrent2D
    """
    import os
    os.environ['MKL_NUM_THREADS'] = '6'
    os.environ['OMP_NUM_THREADS'] = '6'

    run()
    # run(geotiff_filename='depth500.tif',
    #     xlim=[200, 800],
    #     ylim=[400, 1200],
    #     grid_spacing=500,
    #     filter_size=[5, 5],
    #     initial_flow_concentration=0.01,
    #     initial_flow_thickness=200,
    #     initial_region_radius=30000,
    #     initial_region_center=[100000, 125000])<|MERGE_RESOLUTION|>--- conflicted
+++ resolved
@@ -78,30 +78,18 @@
 from .utils import create_init_flow_region, create_topography, create_topography_from_geotiff
 from .wetdry import find_wet_grids, process_partial_wet_grids
 from .sediment_func import get_es, get_ew, get_ws
-<<<<<<< HEAD
-from .cip import cip_2d_diffusion, shock_dissipation, update_gradient_terms
-from .cip import rcip_2d_M_advection, cip_2d_nonadvection, cip_2d_M_advection
-from landlab.io.native_landlab import save_grid, load_grid
-=======
 from .cip import update_gradient, update_gradient2
 from .cip import CIP2D, Jameson, SOR
 from landlab.io.native_landlab import save_grid
->>>>>>> 7605d161
 from landlab.io.netcdf import write_netcdf
 from landlab.grid.structured_quad import links
 from landlab import Component, FieldError, RasterModelGrid
 import numpy as np
 import time
-<<<<<<< HEAD
-from osgeo import gdal, gdalconst
-import ipdb
-ipdb.set_trace()
-=======
 from tqdm import tqdm
 
 # import ipdb
 # ipdb.set_trace()
->>>>>>> 7605d161
 
 
 class TurbidityCurrent2D(Component):
@@ -446,10 +434,6 @@
         self.h_temp = np.zeros(grid.number_of_nodes)
         self.dhdx_temp = np.zeros(grid.number_of_nodes)
         self.dhdy_temp = np.zeros(grid.number_of_nodes)
-<<<<<<< HEAD
-        self.h_prev = np.zeros(grid.number_of_nodes)
-=======
->>>>>>> 7605d161
         self.h_link_temp = np.zeros(grid.number_of_links)
 
         # temporary values for horizontal velocity
@@ -554,15 +538,8 @@
         self.wettest_nodes = None
         self.dry_nodes = None
         self.dry_links = None
-<<<<<<< HEAD
-        self.M_horiz = None
-        self.CM_horiz = None
-        self.M_vert = None
-        self.CM_vert = None
-=======
         self.horizontal_overspill_velocity = None
         self.vertical_overspill_velocity = None
->>>>>>> 7605d161
 
         # Calculate subordinate parameters
         self.ws = get_ws(self.R, self.g, self.Ds, self.nu)
@@ -689,407 +666,6 @@
             self.dt_local = dt_local
 
             # Find wet and partial wet grids
-<<<<<<< HEAD
-            find_wet_grids(self, self.h)
-
-            # Process partial wet grids
-            self._process_partial_wet_phase()
-
-            # calculate non-advection terms using implicit method
-            self._non_advection_phase()
-
-            # Calculate diffusion term of momentum
-            self._diffusion_phase()
-
-            # calculation of advecton terms of momentum (u and v) equations
-            # by CIP method
-            self._advection_phase()
-
-            # apply the shock dissipation scheme
-            self._shock_dissipation_phase()
-
-            # calculate deposition/erosion
-            # self._deposition_phase()
-
-            # Change the flag indicating this is the first step
-            self.first_step = False
-            # if self.first_stage_count > 10:
-            #     self.first_step = False
-            # else:
-            #     self.first_stage_count += 1
-
-            # Calculation is terminated if global dt is not specified.
-            if dt is np.inf:
-                break
-            local_elapsed_time += self.dt_local
-
-        # Update bed thickness and record results in the grid
-        self.elapsed_time += local_elapsed_time
-        self.bed_thick = self.eta - self.eta_init
-        self.copy_values_to_grid()
-
-    def _advection_phase(self):
-        """Calculate advection phase of the model
-        """
-        rcip_2d_M_advection(
-            self.u,
-            self.dudx,
-            self.dudy,
-            self.u,
-            self.v,
-            self.wet_pwet_horizontal_links,
-            self.horizontal_up_links[self.wet_pwet_horizontal_links],
-            self.horizontal_down_links[self.wet_pwet_horizontal_links],
-            self.vertical_up_links[self.wet_pwet_horizontal_links],
-            self.vertical_down_links[self.wet_pwet_horizontal_links],
-            self.grid.dx,
-            self.dt_local,
-            out_f=self.u_temp,
-            out_dfdx=self.dudx_temp,
-            out_dfdy=self.dudy_temp)
-
-        rcip_2d_M_advection(
-            self.v,
-            self.dvdx,
-            self.dvdy,
-            self.u,
-            self.v,
-            self.wet_pwet_vertical_links,
-            self.horizontal_up_links[self.wet_pwet_vertical_links],
-            self.horizontal_down_links[self.wet_pwet_vertical_links],
-            self.vertical_up_links[self.wet_pwet_vertical_links],
-            self.vertical_down_links[self.wet_pwet_vertical_links],
-            self.grid.dx,
-            self.dt_local,
-            out_f=self.v_temp,
-            out_dfdx=self.dvdx_temp,
-            out_dfdy=self.dvdy_temp)
-
-        # rcip_2d_M_advection(self.h,
-        #                     self.dhdx,
-        #                     self.dhdy,
-        #                     self.u_node,
-        #                     self.v_node,
-        #                     self.wet_nodes,
-        #                     self.horizontal_up_nodes[self.wet_nodes],
-        #                     self.horizontal_down_nodes[self.wet_nodes],
-        #                     self.vertical_up_nodes[self.wet_nodes],
-        #                     self.vertical_down_nodes[self.wet_nodes],
-        #                     self.grid.dx,
-        #                     self.dt_local,
-        #                     out_f=self.h_temp,
-        #                     out_dfdx=self.dhdx_temp,
-        #                     out_dfdy=self.dhdy_temp)
-
-        # rcip_2d_M_advection(self.Ch,
-        #                     self.dChdx,
-        #                     self.dChdy,
-        #                     self.u_node,
-        #                     self.v_node,
-        #                     self.wet_nodes,
-        #                     self.horizontal_up_nodes[self.wet_nodes],
-        #                     self.horizontal_down_nodes[self.wet_nodes],
-        #                     self.vertical_up_nodes[self.wet_nodes],
-        #                     self.vertical_down_nodes[self.wet_nodes],
-        #                     self.grid.dx,
-        #                     self.dt_local,
-        #                     out_f=self.Ch_temp,
-        #                     out_dfdx=self.dChdx_temp,
-        #                     out_dfdy=self.dChdy_temp)
-
-        # update values after calculating advection terms
-        # map node values to links, and link values to nodes.
-        # self.h_temp[:] = self.h[:]
-        # self.Ch_temp[:] = self.Ch[:]
-        map_values(self, self.h_temp, self.u_temp, self.v_temp, self.Ch_temp,
-                   self.eta_temp, self.h_link_temp, self.u_node_temp,
-                   self.v_node_temp, self.Ch_link_temp, self.U_temp,
-                   self.U_node_temp)
-        self.update_values()
-        update_up_down_links_and_nodes(self)
-
-    def _non_advection_phase(self):
-        """Calculate non-advection phase of the model
-        """
-        self.copy_values_to_temp()
-        self.h_prev[:] = self.h_temp[:]
-        self.Ch_prev[:] = self.Ch_temp[:]
-        converge = 10.0
-        count = 0
-        while ((converge > 1.0 * 10**-20) and (count < self.implicit_num)):
-
-            self.calc_G_u(self.h_temp, self.h_link_temp, self.u_temp,
-                          self.v_temp, self.Ch_temp, self.Ch_link_temp,
-                          self.eta_temp, self.U_temp,
-                          self.wet_horizontal_links)
-            self.calc_G_v(self.h_temp, self.h_link_temp, self.u_temp,
-                          self.v_temp, self.Ch_temp, self.Ch_link_temp,
-                          self.eta_temp, self.U_temp, self.wet_vertical_links)
-            # self.u_temp[self.wet_horizontal_links] = self.u[
-            #     self.wet_horizontal_links] + self.dt_local * self.G_u[
-            #         self.wet_horizontal_links]
-            # self.v_temp[self.wet_vertical_links] = self.v[
-            #     self.wet_vertical_links] + self.dt_local * self.G_v[
-            #         self.wet_vertical_links]
-
-            cip_2d_nonadvection(
-                self.u,
-                self.dudx,
-                self.dudy,
-                self.G_u,
-                self.u_temp,
-                self.v_temp,
-                self.wet_horizontal_links,
-                self.horizontal_up_links[self.wet_horizontal_links],
-                self.horizontal_down_links[self.wet_horizontal_links],
-                self.vertical_up_links[self.wet_horizontal_links],
-                self.vertical_down_links[self.wet_horizontal_links],
-                self.grid.dx,
-                self.dt_local,
-                out_f=self.u_temp,
-                out_dfdx=self.dudx_temp,
-                out_dfdy=self.dudy_temp)
-
-            cip_2d_nonadvection(
-                self.v,
-                self.dvdx,
-                self.dvdy,
-                self.G_v,
-                self.u_temp,
-                self.v_temp,
-                self.wet_vertical_links,
-                self.horizontal_up_links[self.wet_vertical_links],
-                self.horizontal_down_links[self.wet_vertical_links],
-                self.vertical_up_links[self.wet_vertical_links],
-                self.vertical_down_links[self.wet_vertical_links],
-                self.grid.dx,
-                self.dt_local,
-                out_f=self.v_temp,
-                out_dfdx=self.dvdx_temp,
-                out_dfdy=self.dvdy_temp)
-
-            map_links_to_nodes(
-                self,
-                self.u_temp,
-                self.v_temp,
-                self.u_node_temp,
-                self.v_node_temp,
-                self.U_temp,
-                self.U_node_temp,
-            )
-
-            # Calculate non-advection terms of h and Ch
-            self.calc_G_h(self.h_temp, self.h_link_temp, self.u_temp,
-                          self.u_node_temp, self.v_temp, self.v_node_temp,
-                          self.Ch_temp, self.U_node_temp, self.wet_nodes)
-            self.calc_G_Ch(self.Ch_temp, self.Ch_link_temp, self.u_temp,
-                           self.v_temp, self.wet_nodes)
-
-            # cip_2d_nonadvection(self.h,
-            #                     self.dhdx,
-            #                     self.dhdy,
-            #                     self.G_h,
-            #                     self.u_node_temp,
-            #                     self.v_node_temp,
-            #                     self.wet_nodes,
-            #                     self.horizontal_up_nodes[self.wet_nodes],
-            #                     self.horizontal_down_nodes[self.wet_nodes],
-            #                     self.vertical_up_nodes[self.wet_nodes],
-            #                     self.vertical_down_nodes[self.wet_nodes],
-            #                     self.grid.dx,
-            #                     self.dt_local,
-            #                     out_f=self.h_temp,
-            #                     out_dfdx=self.dhdx_temp,
-            #                     out_dfdy=self.dhdy_temp)
-
-            # cip_2d_nonadvection(self.Ch,
-            #                     self.dChdx,
-            #                     self.dChdy,
-            #                     self.G_Ch,
-            #                     self.u_node_temp,
-            #                     self.v_node_temp,
-            #                     self.wet_nodes,
-            #                     self.horizontal_up_nodes[self.wet_nodes],
-            #                     self.horizontal_down_nodes[self.wet_nodes],
-            #                     self.vertical_up_nodes[self.wet_nodes],
-            #                     self.vertical_down_nodes[self.wet_nodes],
-            #                     self.grid.dx,
-            #                     self.dt_local,
-            #                     out_f=self.Ch_temp,
-            #                     out_dfdx=self.dChdx_temp,
-            #                     out_dfdy=self.dChdy_temp)
-
-            self.h_temp[self.wet_nodes] = self.h[self.wet_nodes] \
-                + self.dt_local * self.G_h[self.wet_nodes]
-            self.Ch_temp[self.wet_nodes] = (
-                self.Ch[self.wet_nodes] +
-                self.dt_local * self.G_Ch[self.wet_nodes])
-
-            # update values
-            map_nodes_to_links(self, self.h_temp, self.Ch_temp, self.eta_temp,
-                               self.h_link_temp, self.Ch_link_temp)
-
-            # check convergence of calculation
-            converge = np.sum(
-                (self.h_temp[self.wet_nodes]
-                 - self.h_prev[self.wet_nodes]) **2) \
-                      / self.wet_nodes.shape[0] \
-                + np.sum(
-                    (self.Ch_temp[self.wet_nodes] -
-                     self.Ch_prev[self.wet_nodes])**2
-                ) / self.wet_nodes.shape[0]
-
-            self.h_prev[:] = self.h_temp[:]
-            self.Ch_prev[:] = self.Ch_temp[:]
-
-            count += 1
-
-        if count == self.implicit_num:
-            print('Implicit calculation did not converge')
-
-        # Find wet and partial wet grids
-        # find_wet_grids(self, self.h_temp)
-
-        # update values
-        # update_gradient_terms(self.u,
-        #                       self.u_temp,
-        #                       self.dudx,
-        #                       self.dudy,
-        #                       self.wet_horizontal_links,
-        #                       self.link_north[self.wet_horizontal_links],
-        #                       self.link_south[self.wet_horizontal_links],
-        #                       self.link_east[self.wet_horizontal_links],
-        #                       self.link_west[self.wet_horizontal_links],
-        #                       self.grid.dx,
-        #                       out_dfdx=self.dudx_temp,
-        #                       out_dfdy=self.dudy_temp)
-        # update_gradient_terms(self.v,
-        #                       self.v_temp,
-        #                       self.dvdx,
-        #                       self.dvdy,
-        #                       self.wet_vertical_links,
-        #                       self.link_north[self.wet_vertical_links],
-        #                       self.link_south[self.wet_vertical_links],
-        #                       self.link_east[self.wet_vertical_links],
-        #                       self.link_west[self.wet_vertical_links],
-        #                       self.grid.dx,
-        #                       out_dfdx=self.dvdx_temp,
-        #                       out_dfdy=self.dvdy_temp)
-        self.update_values()
-        map_values(self, self.h, self.u, self.v, self.Ch, self.eta,
-                   self.h_link, self.u_node, self.v_node, self.Ch_link, self.U,
-                   self.U_node)
-
-    def _diffusion_phase(self):
-        """Calculate diffusion phase of the model
-        """
-        self.calc_nu_t(self.u, self.v, self.h_link, out=self.nu_t)
-        cip_2d_diffusion(self.u,
-                         self.v,
-                         self.nu_t,
-                         self.horizontal_active_links,
-                         self.vertical_active_links,
-                         self.link_north,
-                         self.link_south,
-                         self.link_east,
-                         self.link_west,
-                         self.grid.dx,
-                         self.dt_local,
-                         out_u=self.u_temp,
-                         out_v=self.v_temp)
-
-        # update values
-        self.update_values()
-        map_values(self, self.h, self.u, self.v, self.Ch, self.eta,
-                   self.h_link, self.u_node, self.v_node, self.Ch_link, self.U,
-                   self.U_node)
-
-    def _shock_dissipation_phase(self):
-        """Calculate shock dissipation phase of the model
-        """
-        shock_dissipation(self.Ch,
-                          self.Ch * self.h,
-                          self.core_nodes,
-                          self.node_north,
-                          self.node_south,
-                          self.node_east,
-                          self.node_west,
-                          self.dt_local,
-                          self.kappa,
-                          out=self.Ch_temp)
-
-        shock_dissipation(self.u,
-                          self.Ch_link * self.h_link,
-                          self.horizontal_active_links,
-                          self.link_north,
-                          self.link_south,
-                          self.link_east,
-                          self.link_west,
-                          self.dt_local,
-                          self.kappa,
-                          out=self.u_temp)
-
-        shock_dissipation(self.v,
-                          self.Ch_link * self.h_link,
-                          self.vertical_active_links,
-                          self.link_north,
-                          self.link_south,
-                          self.link_east,
-                          self.link_west,
-                          self.dt_local,
-                          self.kappa,
-                          out=self.v_temp)
-
-        shock_dissipation(self.h,
-                          self.Ch * self.h,
-                          self.core_nodes,
-                          self.node_north,
-                          self.node_south,
-                          self.node_east,
-                          self.node_west,
-                          self.dt_local,
-                          self.kappa,
-                          out=self.h_temp)
-
-        # Reset our field values with the newest flow depth and
-        # discharge.
-        # update_gradient_terms(self.u,
-        #                       self.u_temp,
-        #                       self.dudx,
-        #                       self.dudy,
-        #                       self.wet_horizontal_links,
-        #                       self.link_north[self.wet_horizontal_links],
-        #                       self.link_south[self.wet_horizontal_links],
-        #                       self.link_east[self.wet_horizontal_links],
-        #                       self.link_west[self.wet_horizontal_links],
-        #                       self.grid.dx,
-        #                       out_dfdx=self.dudx_temp,
-        #                       out_dfdy=self.dudy_temp)
-        # update_gradient_terms(self.v,
-        #                       self.v_temp,
-        #                       self.dvdx,
-        #                       self.dvdy,
-        #                       self.wet_vertical_links,
-        #                       self.link_north[self.wet_vertical_links],
-        #                       self.link_south[self.wet_vertical_links],
-        #                       self.link_east[self.wet_vertical_links],
-        #                       self.link_west[self.wet_vertical_links],
-        #                       self.grid.dx,
-        #                       out_dfdx=self.dvdx_temp,
-        #                       out_dfdy=self.dvdy_temp)
-        self.update_values()
-        map_values(self, self.h, self.u, self.v, self.Ch, self.eta,
-                   self.h_link, self.u_node, self.v_node, self.Ch_link, self.U,
-                   self.U_node)
-        update_up_down_links_and_nodes(self)
-
-    def _process_partial_wet_phase(self):
-        """Process partial wet grids
-        """
-        process_partial_wet_grids(self, self.h, self.u, self.v, self.Ch,
-                                  self.h_temp, self.u_temp, self.v_temp,
-                                  self.Ch_temp)
-=======
             find_wet_grids(self)
             map_values(self, self.h, self.dhdx, self.dhdy, self.u, self.dudx,
                        self.v, self.dvdy, self.Ch, self.dChdx, self.dChdy,
@@ -1110,7 +686,6 @@
 
             #the end of the loop of one local time step
             self.first_step = False
->>>>>>> 7605d161
 
         # update values
         self.update_values()
@@ -1119,26 +694,11 @@
                    self.U_node)
         update_up_down_links_and_nodes(self)
 
-<<<<<<< HEAD
-    def _deposition_phase(self):
-        """Calculation deposition/erosion process
-        """
-        self.calc_deposition(self.h,
-                             self.Ch,
-                             self.u_node,
-                             self.v_node,
-                             self.eta,
-                             self.U_node,
-                             out_Ch=self.Ch_temp,
-                             out_eta=self.eta_temp)
-        self.update_values()
-=======
         # This is the end of the calculation
         # Update bed thickness and record results in the grid
         self.elapsed_time += local_elapsed_time
         self.bed_thick = self.eta - self.eta_init
         self.copy_values_to_grid()
->>>>>>> 7605d161
 
     def _advection_phase(self):
         """Calculate advection phase of the model
@@ -1821,11 +1381,6 @@
         """
 
         # adjust illeagal values
-<<<<<<< HEAD
-        Ch_init = self.C_init * self.h_init
-        self.h_temp[np.where(self.h_temp < self.h_init)] = self.h_init
-        self.Ch_temp[np.where(self.Ch_temp < Ch_init)] = Ch_init
-=======
         adjust_negative_values(
             self.h_temp,
             self.Ch_temp,
@@ -1837,7 +1392,6 @@
             out_h=self.h_temp,
             out_Ch=self.Ch_temp,
         )
->>>>>>> 7605d161
 
         # copy values from temp to grid values
         self.h[:] = self.h_temp[:]
@@ -1889,148 +1443,7 @@
 
         karman = 0.4
 
-<<<<<<< HEAD
-        out = 1 / 6. * karman * np.sqrt(u**2 + v**2) * h_link
-
-    def calc_G_h(self, h, h_link, u, u_node, v, v_node, Ch, U_node,
-                 core_nodes):
-        """Calculate non-advection term for h
-        """
-
-        # core_nodes = self.core_nodes
-        link_north = self.north_link_at_node[core_nodes]
-        link_south = self.south_link_at_node[core_nodes]
-        link_east = self.east_link_at_node[core_nodes]
-        link_west = self.west_link_at_node[core_nodes]
-        dx = self.grid.dx
-
-        # flow discharge
-        # ew_node = get_ew(U_node, Ch, self.R, self.g, 0.1)
-        ew_node = self.ew_node
-        q_x = u * h_link
-        q_y = v * h_link
-
-        # adjust flow discharge at partial wet links
-        # q_x[self.partial_wet_horizontal_links] = 0
-        # q_y[self.partial_wet_vertical_links] = 0
-
-        self.G_h[core_nodes] = ew_node[core_nodes] * U_node[core_nodes] \
-            - (q_x[link_east] - q_x[link_west]) / dx \
-            - (q_y[link_north] - q_y[link_south]) / dx \
-
-    def calc_G_Ch(self, Ch, Ch_link, u, v, core_nodes):
-        """Calculate non-advection term for Ch
-        """
-
-        # core_nodes = self.core_nodes
-        link_north = self.north_link_at_node[core_nodes]
-        link_south = self.south_link_at_node[core_nodes]
-        link_east = self.east_link_at_node[core_nodes]
-        link_west = self.west_link_at_node[core_nodes]
-        dx = self.grid.dx
-
-        # sediment discharge
-        phi_x = u * Ch_link
-        phi_y = v * Ch_link
-
-        # adjust sediment discharge at partial wet links
-        # phi_x[self.partial_wet_horizontal_links] = 0
-        # phi_y[self.partial_wet_vertical_links] = 0
-
-        self.G_Ch[core_nodes] = - (phi_x[link_east] - phi_x[link_west]) \
-            / dx \
-                                - (phi_y[link_north] - phi_y[link_south]) \
-            / dx
-
-    def calc_G_u(self, h, h_link, u, v, Ch, Ch_link, eta, U, link_horiz):
-        """Calculate non-advection term for u
-        """
-
-        # link_horiz = self.horizontal_active_links
-        node_east = self.east_node_at_horizontal_link[link_horiz]
-        node_west = self.west_node_at_horizontal_link[link_horiz]
-
-        dx = self.grid.dx
-
-        Rg = self.R * self.g
-        eta_grad_at_link = self.grid.calc_grad_at_link(eta)
-        eta_grad_x = eta_grad_at_link[link_horiz]
-        U_horiz_link = U[link_horiz]
-        # ew_link = get_ew(U_horiz_link, Ch_link[link_horiz], self.R, self.g,
-        #                  0.1)
-        ew_link = self.ew_link[link_horiz]
-        u_star_2 = self.Cf * u[link_horiz] * U_horiz_link
-
-        self.G_u[link_horiz] = -Rg * Ch_link[link_horiz] * eta_grad_x \
-            / h_link[link_horiz] \
-            - 0.5 * Rg * (
-            (Ch[node_east] * h[node_east]
-             - Ch[node_west] * h[node_west])
-            / dx) / h_link[link_horiz] \
-            - u_star_2 \
-            - ew_link * U_horiz_link * u[link_horiz] / h_link[link_horiz]
-
-    def calc_G_v(self, h, h_link, u, v, Ch, Ch_link, eta, U, link_vert):
-        """Calculate non-advection term for v
-        """
-
-        # link_vert = self.vertical_active_links
-        node_north = self.north_node_at_vertical_link[link_vert]
-        node_south = self.south_node_at_vertical_link[link_vert]
-
-        dx = self.grid.dx
-
-        Rg = self.R * self.g
-        eta_grad_at_link = self.grid.calc_grad_at_link(eta)
-        eta_grad_y = eta_grad_at_link[link_vert]
-        U_vert_link = U[link_vert]
-        # ew_link = get_ew(U_vert_link, Ch_link[link_vert], self.R, self.g, 0.1)
-        ew_link = self.ew_link[link_vert]
-        v_star_2 = self.Cf * v[link_vert] * U_vert_link
-
-        self.G_v[link_vert] = -Rg * Ch_link[link_vert] * eta_grad_y \
-            / h_link[link_vert] \
-            - 0.5 * Rg * (
-            Ch[node_north] * h[node_north]
-            - Ch[node_south] * h[node_south]) \
-            / dx / h_link[link_vert]\
-            - v_star_2 \
-            - ew_link * U_vert_link * v[link_vert] / h_link[link_vert]
-
-    def calc_G_eta(
-            self,
-            h,
-            u_node,
-            v_node,
-            Ch,
-            U_node,
-            core,
-            out_geta=None,
-    ):
-        """Calculate non-advection term for eta
-        """
-        if out_geta is None:
-            out_geta = np.zeros(h.shape)
-
-        ws = self.ws
-        r0 = self.r0
-        u_star_at_node = np.sqrt(self.Cf * U_node[core]**2)
-        self.es = get_es(self.R, self.g, self.Ds, self.nu, u_star_at_node)
-
-        out_geta[core] = ws * (r0 * Ch[core] / h[core] - self.es)
-
-        # remove too large gradients
-        maxC = 0.05
-        illeagal_val = np.where(out_geta[core] * self.dt_local > Ch[core])
-        out_geta[core][illeagal_val] = Ch[core[illeagal_val]] / self.dt_local
-        illeagal_val2 = np.where(
-            Ch[core] - out_geta[core] * self.dt_local > maxC * h[core])
-        out_geta[core][illeagal_val2] = (
-            maxC * h[core][illeagal_val2] -
-            Ch[core][illeagal_val2]) / self.dt_local
-=======
         out = 1 / 6. * karman * np.sqrt(u * u + v * v) * h_link
->>>>>>> 7605d161
 
     def save_grid(self, filename, clobber=True):
         """save a grid file
