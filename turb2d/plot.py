--- conflicted
+++ resolved
@@ -42,11 +42,7 @@
                      Y,
                      elev,
                      colors=['dimgray'],
-<<<<<<< HEAD
-                     levels=np.arange(np.min(z), np.max(z), 20))
-=======
                      levels=np.linspace(np.min(z), np.max(z), 10))
->>>>>>> 74317598
     cs.clabel(inline=True, fmt='%1i', fontsize=10)
 
     plt.savefig(filename)
